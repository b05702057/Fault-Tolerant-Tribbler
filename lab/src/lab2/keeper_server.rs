use crate::keeper::keeper_rpc_client::KeeperRpcClient;
use crate::lab1::client::StorageClient;
<<<<<<< HEAD

=======
>>>>>>> 3d09219b
use std::collections::HashSet;
use std::sync::{mpsc::Sender, Arc};
use std::time::{Duration, Instant};
use tokio::sync::{mpsc::Receiver, Mutex, RwLock};
use tokio::time::sleep;
use tonic::Response;
use tribbler::{config::KeeperConfig, err::TribResult, storage::Storage};

use crate::{
    keeper,
    keeper::{Acknowledgement, Bool, Clock, Key},
};

use async_trait::async_trait;
use std::cmp;
const KEEPER_SCAN_AND_SYNC_BACKEND_INTERVAL: Duration = Duration::from_secs(2);
const KEEPER_WAIT_UPON_EVENT_DETECTION_INTERVAL: Duration = Duration::from_secs(5);
const MAX_BACKEND_NUM: u64 = 300;

#[derive(Clone)]
pub struct LiveBackendsView {
    /// start_idx, end_indx inclusive. Note it may be start_idx > end_idx
    /// in which case we need to wrap around
    /// If None, then not monitoring any range for now.
    pub monitoring_range_inclusive: Option<(usize, usize)>,
    /// Indices that were known to be live from last scan of monitoring_range_inlusive
    pub live_backend_indices_in_range: Vec<usize>,
}

#[derive(PartialEq, Clone)]
pub enum BackendEventType {
    Join,
    Leave,
    None, // Only for RPC to save type.
}

#[derive(Clone)]
pub struct BackendEvent {
    pub event_type: BackendEventType,
    pub back_idx: usize,
    pub timestamp: Instant,
}

pub struct LogEntry {
    pub key: String,
    pub timestamp: Instant, // use the timestamp to know if it belongs to the current event
}

// Periodically syncs backends
pub struct KeeperServer {
    /// The addresses of back-ends prefixed with "http://"" i.e. "http://<host>:<port>""
    /// HTTP2 gRPC client needs address of this form
    pub http_back_addrs: Vec<String>,
    /// The storage_clients clients to connect to each back end
    /// Each element in Vector correponds to the back_addrs at the same idx
    pub storage_clients: Vec<Arc<StorageClient>>,
    /// The addresses of keepers
    pub keeper_addrs: Vec<String>,
    /// The index of this back-end
    pub this: usize,
    /// Non zero incarnation identifier
    pub id: u128,
    /// Send a value when the keeper is ready. The distributed key-value
    /// service should be ready to serve when *any* of the keepers is
    /// ready.
    pub ready_sender_opt: Arc<Mutex<Option<Sender<bool>>>>,
    /// When a message is received on this channel, it should trigger a
    /// graceful shutdown of the server. If no channel is present, then
    /// no graceful shutdown mechanism needs to be implemented.
    pub shutdown_receiver_opt: Arc<Mutex<Option<Receiver<()>>>>,
    /// Whether to shutdown keeper or not. Note tokio::sync:RwLock needed
    /// since bin_run requires the KeeperServer returned by serve_keeper
    /// to by Sync (for tokio spawn)
    pub should_shutdown: Arc<RwLock<bool>>,

    /// Handles to abort when shutdown is received
    pub saved_tasks_spawned_handles: Arc<Mutex<Vec<tokio::task::JoinHandle<()>>>>,

    /// Last backends view result from last scan. Should be initialized after 1st scan
    pub live_backends_view: Arc<RwLock<LiveBackendsView>>,
    /// Latest range known to monitor / range to use for next scan
    /// Note it may be start_idx > end_idx in which case we need to wrap around
    /// Range is assumed to be based on the backend list length.
    pub latest_monitoring_range_inclusive: Arc<RwLock<Option<(usize, usize)>>>,

    /// Last predecessor backends view result from last scan for predecessor region
    pub predecessor_live_backends_view: Arc<RwLock<LiveBackendsView>>,
    /// Latest range known to monitor / range to use for next scan
    /// Note it may be start_idx > end_idx in which case we need to wrap around
    /// Range is assumed to be based on the backend list length.
    pub predecessor_monitoring_range_inclusive: Arc<RwLock<Option<(usize, usize)>>>,
    /// To save detected event in the predecessor region in case predecessor fails
    pub predecessor_event_detected: Arc<RwLock<Option<BackendEvent>>>,

    /// Last time we sent ack to predecessor who was requesting join intialization
    pub ack_to_predecessor_time: Arc<RwLock<Option<Instant>>>,

    /// Event last Acked by successor
    pub event_acked_by_successor: Arc<RwLock<Option<BackendEvent>>>,

    /// Event detected by us
    pub event_detected_by_this: Arc<RwLock<Option<BackendEvent>>>,

    /// To lock before code that uses data for event handling negotiation between
    /// predecessor and successor
    pub event_handling_mutex: Arc<Mutex<u64>>,

    pub statuses: Arc<RwLock<Vec<bool>>>,
    pub end_positions: Arc<RwLock<Vec<u64>>>, // keeper end positions on the ring
    pub keeper_clock: Arc<RwLock<u64>>,       // keeper_clock of this keeper
    pub log_entries: Arc<RwLock<Vec<LogEntry>>>, // store the keys of finsihed lists to help migration
    pub initializing: Arc<RwLock<bool>>,         // if this keeper is initializing
    pub keeper_client_opts: Arc<Mutex<Vec<Option<KeeperRpcClient<tonic::transport::Channel>>>>>, // keeper connections
}

impl KeeperServer {
    pub async fn new(
        kc: KeeperConfig,
        should_shutdown: Arc<RwLock<bool>>,
    ) -> TribResult<KeeperServer> {
        let http_back_addrs = kc
            .backs
            .into_iter()
            .map(|back_addr| format!("http://{}", back_addr))
            .collect::<Vec<String>>();

        let mut storage_clients = vec![];
        for http_back_addr in http_back_addrs.iter() {
            storage_clients.push(Arc::new(StorageClient::new(http_back_addr)));
        }

        let keeper_addrs = kc
            .addrs
            .into_iter()
            .map(|keeper_addr| format!("http://{}", keeper_addr))
            .collect::<Vec<String>>();

        let this = kc.this;
        let mut statuses = Vec::<bool>::new();
        let mut end_positions = Vec::<u64>::new();
        let manage_num = MAX_BACKEND_NUM / (keeper_addrs.len() as u64); // use 300 directly to avoid edge cases of using http_back_addrs.len()
        let mut keeper_client_opts =
            Vec::<Option<KeeperRpcClient<tonic::transport::Channel>>>::new();
        for idx in 0..keeper_addrs.len() {
            statuses.push(false);
            let end_position = (idx as u64 + 1) * manage_num - 1;
            end_positions.push(end_position);
            keeper_client_opts.push(None);
        }
        statuses[this] = true;

<<<<<<< HEAD
        let detected_event_type = BackendEventType::None;
        let detected_backend_event = BackendEvent {
            event_type: detected_event_type,
            back_idx: 0,
            timestamp: Instant::now(),
        };
        let acked_event_type = BackendEventType::None;
        let acked_backend_event = BackendEvent {
            event_type: acked_event_type,
            back_idx: 0,
            timestamp: Instant::now(),
        };

        let keeper_server = KeeperServer {
            http_back_addrs,
            storage_clients,
            keeper_addrs,
=======
        let keeper_server = KeeperServer {
            http_back_addrs: http_back_addrs,
            storage_clients: storage_clients,
            keeper_addrs: keeper_addrs,
>>>>>>> 3d09219b
            this: kc.this,
            id: kc.id,
            ready_sender_opt: Arc::new(Mutex::new(kc.ready)),
            shutdown_receiver_opt: Arc::new(Mutex::new(kc.shutdown)),
            should_shutdown: should_shutdown,
            saved_tasks_spawned_handles: Arc::new(Mutex::new(vec![])),
            live_backends_view: Arc::new(RwLock::new(LiveBackendsView {
                monitoring_range_inclusive: None,
                live_backend_indices_in_range: vec![],
            })),
<<<<<<< HEAD
=======
            latest_monitoring_range_inclusive: Arc::new(RwLock::new(None)),
            predecessor_live_backends_view: Arc::new(RwLock::new(LiveBackendsView {
                monitoring_range_inclusive: None,
                live_backend_indices_in_range: vec![],
            })),
            predecessor_monitoring_range_inclusive: Arc::new(RwLock::new(None)),
            predecessor_event_detected: Arc::new(RwLock::new(None)),
            ack_to_predecessor_time: Arc::new(RwLock::new(None)),
            event_acked_by_successor: Arc::new(RwLock::new(None)),
            event_detected_by_this: Arc::new(RwLock::new(None)),
            event_handling_mutex: Arc::new(Mutex::new(0)),
>>>>>>> 3d09219b
            statuses: Arc::new(RwLock::new(statuses)),
            end_positions: Arc::new(RwLock::new(end_positions)),
            keeper_clock: Arc::new(RwLock::new(0)),
            log_entries: Arc::new(RwLock::new(Vec::<LogEntry>::new())),
<<<<<<< HEAD
            event_detected_by_this: Arc::new(RwLock::new(Some(detected_backend_event))),
            event_acked_by_successor: Arc::new(RwLock::new(Some(acked_backend_event))),
            latest_monitoring_range_inclusive: Arc::new(RwLock::new(None)),
            predecessor_monitoring_range_inclusive: Arc::new(RwLock::new(None)),
            ack_to_predecessor_time: Arc::new(RwLock::new(Some(Instant::now()))),
            event_handling_mutex: Arc::new(Mutex::new(0)),
            initializing: Arc::new(RwLock::new(true)),
            keeper_client_opts: Arc::new(Mutex::new(keeper_client_opts)),
        };
=======
            initializing: Arc::new(RwLock::new(true)),
            keeper_client_opts: Arc::new(Mutex::new(keeper_client_opts)),
        };

>>>>>>> 3d09219b
        Ok(keeper_server)
    }

    fn is_same_backend_event(
        earlier_backend_event: &BackendEvent,
        later_backend_event: &BackendEvent,
    ) -> bool {
        // Must be same event type and backend idx to have a chance of being same event
        if later_backend_event.back_idx != earlier_backend_event.back_idx
            || later_backend_event.event_type != earlier_backend_event.event_type
        {
            return false;
        }

        // Since 1 event every 30 secs at most, this is good estimation. We don't even need 20 since scanning interval is a lot smaller
        return later_backend_event
            .timestamp
            .saturating_duration_since(earlier_backend_event.timestamp)
            < Duration::from_secs(20);
    }

    // For our range
    async fn periodic_scan_and_sync_backend(
        live_backends_view_arc: Arc<RwLock<LiveBackendsView>>,
        clients_for_scanning: Vec<Arc<StorageClient>>, // all backend's clients
        latest_monitoring_range_inclusive: Arc<RwLock<Option<(usize, usize)>>>, // expect to be latest_monitoring_range_inclusive
        should_shutdown: Arc<RwLock<bool>>,
        keeper_clock: Arc<RwLock<u64>>,
        ack_to_predecessor_time: Arc<RwLock<Option<Instant>>>,
        event_acked_by_successor: Arc<RwLock<Option<BackendEvent>>>,
        event_detected_by_this: Arc<RwLock<Option<BackendEvent>>>,
        event_handling_mutex: Arc<Mutex<u64>>,
    ) -> TribResult<()> {
        // To synchronize backends. Initialize to 0
        loop {
            let should_shutdown_guard = should_shutdown.read().await;

            // First if should_shutdown is set to true (by async listen for shutdown function), can break.
            if *should_shutdown_guard == true {
                break;
            } else {
                drop(should_shutdown_guard);
            }

            // Sync backends by retrieving the global maximum clock and calling clock with that
            // value on all backends

            let range_to_scan_lock = latest_monitoring_range_inclusive.read().await;
            let range_to_scan_opt = *range_to_scan_lock;
            drop(range_to_scan_lock);

            // Only scan if there is a valid range to do so
            if let Some(range_to_scan) = range_to_scan_opt {
                // Clone clients since later moving into async for tokio spawn async execution.
                let storage_clients_clones = clients_for_scanning.clone();

                let keeper_clock_lock = keeper_clock.read().await;
                let global_max_clock = *keeper_clock_lock;
                drop(keeper_clock_lock);

                println!("[DEBUGGING] keeper_server's periodic_scan_and_sync: Before syncing clock(global_max_clock = {}) on backends", global_max_clock);

                let (cur_live_back_indices, global_max_clock) = Self::single_scan_and_sync(
                    storage_clients_clones,
                    range_to_scan,
                    global_max_clock,
                )
                .await?;
                println!(
                    "[DEBUGGING] bin_client's periodic_scan: live_addrs.len(): {}",
                    cur_live_back_indices.len()
                );

                // Update clock reference of keeper
                let mut k_clock = keeper_clock.write().await;
                *k_clock = global_max_clock;
                drop(k_clock);

                // Get previous live view as well as update it to the new live view
                let new_live_backends_view = LiveBackendsView {
                    monitoring_range_inclusive: Some(range_to_scan),
                    live_backend_indices_in_range: cur_live_back_indices.clone(),
                };
                let mut live_backends_view_lock = live_backends_view_arc.write().await;
                let prev_live_backends_view = (*live_backends_view_lock).clone(); // save prev view for event detection
                *live_backends_view_lock = new_live_backends_view; // update view
                drop(live_backends_view_lock);

                // Now is logic to detect any event

                // If range of previous view and current view is different, only compare the
                // view portion that are overlapping
                // Later extract the relevant range of view to compare for event detection if needed
                let mut prev_live_indices_in_overlapping_range: Vec<usize> = vec![];
                let mut cur_live_indices_in_overlapping_range: Vec<usize> = vec![];

                let prev_monitor_range = prev_live_backends_view.monitoring_range_inclusive.clone();

                // Get overlapping range and filter out indices in vectors to compare that are not in the overlapping range
                if prev_monitor_range != range_to_scan_opt {
                    // Set of backend indices that were in the previous view range
                    let mut prev_range_set: HashSet<usize> = HashSet::new();
                    match prev_monitor_range {
                        Some((prev_range_start, prev_range_end)) => {
                            let mut back_idx = prev_range_start;
                            loop {
                                prev_range_set.insert(back_idx);
                                // Break once idx at end of range has been processed
                                if back_idx == prev_range_end {
                                    break;
                                }
                                back_idx = (back_idx + 1) % clients_for_scanning.len();
                            }
                        }
                        None => (),
                    }

                    // Set of backend indices that are in the recently scanned view range
                    let mut cur_range_set: HashSet<usize> = HashSet::new();
                    let (cur_range_start, cur_range_end) = range_to_scan;
                    let mut back_idx = cur_range_start;
                    loop {
                        cur_range_set.insert(back_idx);
                        // Break once idx at end of range has been processed
                        if back_idx == cur_range_end {
                            break;
                        }
                        back_idx = (back_idx + 1) % clients_for_scanning.len();
                    }

                    // Extract prev view back indices in overlapping range
                    for back_idx in prev_live_backends_view.live_backend_indices_in_range.iter() {
                        // Overlapping if in both set
                        if prev_range_set.contains(back_idx) && cur_range_set.contains(back_idx) {
                            prev_live_indices_in_overlapping_range.push(back_idx.clone());
                        }
                    }

                    // Extract cur view back indices in overlapping range
                    for back_idx in cur_live_back_indices.iter() {
                        // Overlapping if in both set
                        if prev_range_set.contains(back_idx) && cur_range_set.contains(back_idx) {
                            cur_live_indices_in_overlapping_range.push(back_idx.clone());
                        }
                    }

                    // TODO update prev_live_indices_in_overlapping_range and prev_live_indices_in_overlapping_range
                    // to only have entries of back_idx in the appropriate ranges
                } else {
                    // Else since the ranges are the same, overlapping range is the same, so no need to do any filter
                    prev_live_indices_in_overlapping_range =
                        prev_live_backends_view.live_backend_indices_in_range;
                    cur_live_indices_in_overlapping_range = cur_live_back_indices;
                }

                // Compare cur and prev overlapping views to detect any events

                let mut event_detected: Option<BackendEvent> = None;
                // View can only change by 1 addition or 1 removal of server.
                // Since both crash and leave cannot happen within 30 seconds, if length the same,
                // means that no events occured
                if cur_live_indices_in_overlapping_range.len()
                    > prev_live_indices_in_overlapping_range.len()
                {
                    // Join event case

                    // Make hash set of prev.
                    let prev_live_set: HashSet<usize> =
                        prev_live_indices_in_overlapping_range.into_iter().collect();
                    // Check which entry of curr is not in prev hash set
                    for back_idx in cur_live_indices_in_overlapping_range {
                        // If not in prev hash set, then that is the newly joined backend
                        if !prev_live_set.contains(&back_idx) {
                            event_detected = Some(BackendEvent {
                                event_type: BackendEventType::Join,
                                back_idx,
                                timestamp: Instant::now(),
                            });
                            break;
                        }
                    }
                } else if cur_live_indices_in_overlapping_range.len()
                    < prev_live_indices_in_overlapping_range.len()
                {
                    // Crash event case

                    // Make hash set of cur.
                    let cur_live_set: HashSet<usize> =
                        cur_live_indices_in_overlapping_range.into_iter().collect();
                    // Check which entry of prev is not in cur hash set
                    for back_idx in prev_live_indices_in_overlapping_range {
                        // If not in cur hash set, then that is the crashed backend
                        if !cur_live_set.contains(&back_idx) {
                            event_detected = Some(BackendEvent {
                                event_type: BackendEventType::Leave,
                                back_idx,
                                timestamp: Instant::now(),
                            });
                            break;
                        }
                    }
                }

                // If detected an event, decide whether to do something
                if let Some(event) = event_detected {
                    // Initialized to true, and conditions check below will set to false if necessary.
                    let mut should_handle_event = true;

                    //------------------ Start of large ATOMIC section------------------------
                    let event_handling_mutex_lock = event_handling_mutex.lock().await;

                    let last_ack_time_lock = ack_to_predecessor_time.read().await;
                    let last_ack_time_opt = *last_ack_time_lock;
                    drop(last_ack_time_lock);

                    // If our last ack time was recent, and the event is in the predecessor range that we
                    // just gave up, then let predecessor take care of it, ignore event.
                    // This can be done by checking to see if the event's back_idx is still in the latest
                    // range we have. If not, then the range must have reduced compared to the
                    // range_to_scan we started with and we just gave up that range to the predecessor.

                    if let Some(last_ack_time) = last_ack_time_opt {
                        if Instant::now().saturating_duration_since(last_ack_time)
                            < Duration::from_secs(10)
                        {
                            // Now here know we recently sent an ACK to the predecessor.
                            // Only ignore if event is in predecessor range that we just gave up.

                            // Fetch the latest range again to check for changes since scan start
                            let new_range_lock = latest_monitoring_range_inclusive.read().await;
                            let new_range = new_range_lock.clone();
                            drop(new_range_lock);

                            match new_range {
                                // See if event back idx still in our range. If yes then we handle event, else
                                // predecessor will handle since we acked recently.
                                Some((new_range_start, new_range_end)) => {
                                    let mut still_in_range = false;
                                    let mut back_idx = new_range_start;
                                    loop {
                                        if back_idx == event.back_idx {
                                            still_in_range = true;
                                            break;
                                        }
                                        // Break once idx at end of range has been processed
                                        if back_idx == new_range_end {
                                            break;
                                        }
                                        back_idx = (back_idx + 1) % clients_for_scanning.len();
                                    }

                                    // If in predecessor range, then let it handle now since we already acked.
                                    should_handle_event = !still_in_range;
                                }
                                // If new range is None, we have reduced our scan range to nothing so the
                                // event back idx must be in predecessors range.
                                None => should_handle_event = false,
                            }
                        }
                    }

                    let event_acked_by_successor_lock = event_acked_by_successor.read().await;
                    let event_acked_by_successor_opt = (*event_acked_by_successor_lock).clone();
                    drop(event_acked_by_successor_lock);

                    // If our successor acked to us the event (recently), let successor do it
                    if let Some(event_acked_by_successor) = event_acked_by_successor_opt {
                        // If acked by successor, then successor is handling it.
                        if Self::is_same_backend_event(&event_acked_by_successor, &event) {
                            should_handle_event = false;
                        }
                    }

                    if should_handle_event {
                        // Remeber that we will be processing this event for future ACKs to predecessor.
                        let mut event_detected_by_this_lock = event_detected_by_this.write().await;
                        *event_detected_by_this_lock = Some(event.clone());
                        drop(event_detected_by_this_lock);
                    }

                    drop(event_handling_mutex_lock);
                    //----------------------- End of ATOMIC section-----------------

                    // TODO depending on event, will do migration / replication / deletion logic
                    // This logic can be blocking since, no need to scan if this is in progress, since no new backend
                    // events will happen during that period
                    if should_handle_event {
                        // Start scan first of all range (spawn)
                        // Wait KEEPER_WAIT_UPON_EVENT_DETECTION_INTERVAL seconds and then do migration etc.

                        // Firsto scanning ALL to have all live backends for easy migration/replication processing

                        // Clone clients since later moving into async for tokio spawn async execution.
                        let storage_clients_clones = clients_for_scanning.clone();

                        let all_backends_range = (0, storage_clients_clones.len() - 1);

                        // Spawn so can start wait timer immediately as the scan is running
                        let scan_all_join_handle = tokio::spawn(async move {
                            Self::single_scan_and_sync(
                                storage_clients_clones,
                                all_backends_range,
                                global_max_clock,
                            )
                            .await
                        });

                        tokio::time::sleep(KEEPER_WAIT_UPON_EVENT_DETECTION_INTERVAL).await;

                        // Note double chaining
                        let (all_live_back_indices, _) = scan_all_join_handle.await??;
                        let storage_clients_clones = clients_for_scanning.clone();

                        // TODO call migration event passing in all_live_back_indices, event, and storage_clients_clones
                    }
                }
            }

            // Wait interval til next scan
            tokio::time::sleep(KEEPER_SCAN_AND_SYNC_BACKEND_INTERVAL).await;
        }

        Ok(())
    }

    // For predecessor range
    async fn predecessor_range_periodic_scan_backend(
        predecessor_live_backends_view_arc: Arc<RwLock<LiveBackendsView>>,
        clients_for_scanning: Vec<Arc<StorageClient>>, // all backend's clients
        predecessor_monitoring_range_inclusive: Arc<RwLock<Option<(usize, usize)>>>, // expect to be predecessor_monitoring_range_inclusive
        should_shutdown: Arc<RwLock<bool>>,
        predecessor_event_detected: Arc<RwLock<Option<BackendEvent>>>,
    ) -> TribResult<()> {
        // To help monitor predecessor region
        let mut global_max_clock = 0;
        loop {
            let should_shutdown_guard = should_shutdown.read().await;

            // First if should_shutdown is set to true (by async listen for shutdown function), can break.
            if *should_shutdown_guard == true {
                break;
            } else {
                drop(should_shutdown_guard);
            }

            // Check for any events in predecessor region

            let range_to_scan_lock = predecessor_monitoring_range_inclusive.read().await;
            let range_to_scan_opt = *range_to_scan_lock;
            drop(range_to_scan_lock);

            // Only scan if there is a valid range to do so
            if let Some(range_to_scan) = range_to_scan_opt {
                // Clone clients since later moving into async for tokio spawn async execution.
                let storage_clients_clones = clients_for_scanning.clone();

                println!("[DEBUGGING] keeper_server's predecessor scan: Before syncing clock(global_max_clock = {}) on backends", global_max_clock);

                let (cur_live_back_indices, clock_max_res) = Self::single_scan_and_sync(
                    storage_clients_clones,
                    range_to_scan,
                    global_max_clock,
                )
                .await?;

                global_max_clock = clock_max_res;

                // Get previous live view as well as update it to the new live view
                let new_live_backends_view = LiveBackendsView {
                    monitoring_range_inclusive: Some(range_to_scan),
                    live_backend_indices_in_range: cur_live_back_indices.clone(),
                };
                let mut predecessor_live_backends_view_lock =
                    predecessor_live_backends_view_arc.write().await;
                let prev_predecessor_live_backends_view =
                    (*predecessor_live_backends_view_lock).clone(); // save prev view for event detection
                *predecessor_live_backends_view_lock = new_live_backends_view; // update view
                drop(predecessor_live_backends_view_lock);

                // Now is logic to detect any event

                // If range of previous view and current view is different, only compare the
                // view portion that are overlapping
                // Later extract the relevant range of view to compare for event detection if needed
                let mut prev_live_indices_in_overlapping_range: Vec<usize> = vec![];
                let mut cur_live_indices_in_overlapping_range: Vec<usize> = vec![];

                let prev_monitor_range = prev_predecessor_live_backends_view
                    .monitoring_range_inclusive
                    .clone();

                // Get overlapping range and filter out indices in vectors to compare that are not in the overlapping range
                if prev_monitor_range != range_to_scan_opt {
                    // Set of backend indices that were in the previous view range
                    let mut prev_range_set: HashSet<usize> = HashSet::new();
                    match prev_monitor_range {
                        Some((prev_range_start, prev_range_end)) => {
                            let mut back_idx = prev_range_start;
                            loop {
                                prev_range_set.insert(back_idx);
                                // Break once idx at end of range has been processed
                                if back_idx == prev_range_end {
                                    break;
                                }
                                back_idx = (back_idx + 1) % clients_for_scanning.len();
                            }
                        }
                        None => (),
                    }

                    // Set of backend indices that are in the recently scanned view range
                    let mut cur_range_set: HashSet<usize> = HashSet::new();
                    let (cur_range_start, cur_range_end) = range_to_scan;
                    let mut back_idx = cur_range_start;
                    loop {
                        cur_range_set.insert(back_idx);
                        // Break once idx at end of range has been processed
                        if back_idx == cur_range_end {
                            break;
                        }
                        back_idx = (back_idx + 1) % clients_for_scanning.len();
                    }

                    // Extract prev view back indices in overlapping range
                    for back_idx in prev_predecessor_live_backends_view
                        .live_backend_indices_in_range
                        .iter()
                    {
                        // Overlapping if in both set
                        if prev_range_set.contains(back_idx) && cur_range_set.contains(back_idx) {
                            prev_live_indices_in_overlapping_range.push(back_idx.clone());
                        }
                    }

                    // Extract cur view back indices in overlapping range
                    for back_idx in cur_live_back_indices.iter() {
                        // Overlapping if in both set
                        if prev_range_set.contains(back_idx) && cur_range_set.contains(back_idx) {
                            cur_live_indices_in_overlapping_range.push(back_idx.clone());
                        }
                    }

                    // TODO update prev_live_indices_in_overlapping_range and prev_live_indices_in_overlapping_range
                    // to only have entries of back_idx in the appropriate ranges
                } else {
                    // Else since the ranges are the same, overlapping range is the same, so no need to do any filter
                    prev_live_indices_in_overlapping_range =
                        prev_predecessor_live_backends_view.live_backend_indices_in_range;
                    cur_live_indices_in_overlapping_range = cur_live_back_indices;
                }

                // Compare cur and prev overlapping views to detect any events

                let mut event_detected: Option<BackendEvent> = None;
                // View can only change by 1 addition or 1 removal of server.
                // Since both crash and leave cannot happen within 30 seconds, if length the same,
                // means that no events occured
                if cur_live_indices_in_overlapping_range.len()
                    > prev_live_indices_in_overlapping_range.len()
                {
                    // Join event case

                    // Make hash set of prev.
                    let prev_live_set: HashSet<usize> =
                        prev_live_indices_in_overlapping_range.into_iter().collect();
                    // Check which entry of curr is not in prev hash set
                    for back_idx in cur_live_indices_in_overlapping_range {
                        // If not in prev hash set, then that is the newly joined backend
                        if !prev_live_set.contains(&back_idx) {
                            event_detected = Some(BackendEvent {
                                event_type: BackendEventType::Join,
                                back_idx: back_idx,
                                timestamp: Instant::now(),
                            });
                            break;
                        }
                    }
                } else if cur_live_indices_in_overlapping_range.len()
                    < prev_live_indices_in_overlapping_range.len()
                {
                    // Crash event case

                    // Make hash set of cur.
                    let cur_live_set: HashSet<usize> =
                        cur_live_indices_in_overlapping_range.into_iter().collect();
                    // Check which entry of prev is not in cur hash set
                    for back_idx in prev_live_indices_in_overlapping_range {
                        // If not in cur hash set, then that is the crashed backend
                        if !cur_live_set.contains(&back_idx) {
                            event_detected = Some(BackendEvent {
                                event_type: BackendEventType::Leave,
                                back_idx: back_idx,
                                timestamp: Instant::now(),
                            });
                            break;
                        }
                    }
                }

                // If detected an event for predecessor, save it in case predecessor dies
                if let Some(event) = event_detected {
                    let mut predecessor_event_detected_lock =
                        predecessor_event_detected.write().await;
                    *predecessor_event_detected_lock = Some(event);
                    drop(predecessor_event_detected_lock);
                }
            }

            // Wait interval til next scan
            tokio::time::sleep(KEEPER_SCAN_AND_SYNC_BACKEND_INTERVAL).await;
        }

        Ok(())
    }

    // Performs scan on clients in range and returns live_backend_indexes from that range as well as the max clock
    // Range_to_scan (start_idx, end_idx) may have start_idx > end_idx, in which case we wrap around
    // Assume storage_clients are client vec for all backends
    // Returns (live_back_indices_in_range, max_clock_received)
    async fn single_scan_and_sync(
        storage_clients: Vec<Arc<StorageClient>>,
        range_to_scan: (usize, usize),
        global_max_clock: u64,
    ) -> TribResult<(Vec<usize>, u64)> {
        let mut global_max_clock = global_max_clock;
        // Only operate on those in range
        let (scan_range_start, scan_range_end) = range_to_scan;
        let mut storage_clients_in_range = vec![];

        // Rertrieve the clients that need to be scanned
        let mut cur_back_idx = scan_range_start;
        loop {
            storage_clients_in_range.push(Arc::clone(&storage_clients[cur_back_idx]));
            // Break once idx at scan_range_end has been processed
            if cur_back_idx == scan_range_end {
                break;
            }
            cur_back_idx = (cur_back_idx + 1) % storage_clients.len();
        }

        let tasks: Vec<_> = storage_clients_in_range
            .into_iter()
            .map(|storage_client| {
                // Note deliberately NOT adding ";" to the async function as well as the
                // spawn statements since they are used as expression return results
                // Calling clock with largest seen so faar
                tokio::spawn(async move { storage_client.clock(global_max_clock).await })
            })
            .collect();

        let mut cur_live_back_indices = vec![];

        // Note chaining of "??" is needed. One is for the tokio's spawned task error
        // capturing (a Result<>) and the other is from our connect() function which
        // is also another Result
        let mut cur_back_idx = scan_range_start;
        for task in tasks.into_iter() {
            // If connection successful, then server is live
            match task.await? {
                Ok(clock_val) => {
                    global_max_clock = std::cmp::max(global_max_clock, clock_val);
                    cur_live_back_indices.push(cur_back_idx);
                }
                Err(_) => (),
            }
            // Wrap around
            cur_back_idx = (cur_back_idx + 1) % storage_clients.len();
        }

        Ok((cur_live_back_indices, global_max_clock))
    }

    // Range_to_scan (start_idx, end_idx) may have start_idx > end_idx, in which case we wrap around
    async fn first_scan_for_initialization(
        live_backends_view_arc: Arc<RwLock<LiveBackendsView>>,
        storage_clients: Vec<Arc<StorageClient>>,
        range_to_scan: (usize, usize),
    ) -> TribResult<Vec<usize>> {
        let storage_clients_clones = storage_clients.clone();
        let (cur_live_back_indices, _) =
            Self::single_scan_and_sync(storage_clients_clones, range_to_scan, 0).await?;

        let new_live_backends_view = LiveBackendsView {
            monitoring_range_inclusive: Some(range_to_scan),
            live_backend_indices_in_range: cur_live_back_indices.clone(),
        };

        // Update live backends view
        let mut live_backends_view = live_backends_view_arc.write().await;
        *live_backends_view = new_live_backends_view;
        drop(live_backends_view);

        Ok(cur_live_back_indices)
    }

<<<<<<< HEAD
    pub async fn serve(&mut self) -> TribResult<()> {
        let ready_sender_opt = self.ready_sender_opt.lock().await;
=======
    pub async fn start_task(
        http_back_addrs: Vec<String>,
        storage_clients: Vec<Arc<StorageClient>>,
        keeper_addrs: Vec<String>,
        this: usize,
        ready_sender_opt: Arc<Mutex<Option<Sender<bool>>>>,
        should_shutdown: Arc<RwLock<bool>>,
        live_backends_view: Arc<RwLock<LiveBackendsView>>,
        latest_monitoring_range_inclusive: Arc<RwLock<Option<(usize, usize)>>>,
        predecessor_live_backends_view: Arc<RwLock<LiveBackendsView>>,
        predecessor_monitoring_range_inclusive: Arc<RwLock<Option<(usize, usize)>>>,
        predecessor_event_detected: Arc<RwLock<Option<BackendEvent>>>,
        ack_to_predecessor_time: Arc<RwLock<Option<Instant>>>,
        event_acked_by_successor: Arc<RwLock<Option<BackendEvent>>>,
        event_detected_by_this: Arc<RwLock<Option<BackendEvent>>>,
        event_handling_mutex: Arc<Mutex<u64>>,
        statuses: Arc<RwLock<Vec<bool>>>,
        end_positions: Arc<RwLock<Vec<u64>>>, // keeper end positions on the ring
        keeper_clock: Arc<RwLock<u64>>,       // keeper_clock of this keeper
        log_entries: Arc<RwLock<Vec<LogEntry>>>, // store the keys of finsihed lists to help migration
        initializing: Arc<RwLock<bool>>,         // if this keeper is initializing
        keeper_client_opts: Arc<Mutex<Vec<Option<KeeperRpcClient<tonic::transport::Channel>>>>>, // keeper connections
        join_handles_to_abort: Arc<Mutex<Vec<tokio::task::JoinHandle<()>>>>,
    ) -> TribResult<()> {
        Self::initialization(
            keeper_client_opts.clone(),
            keeper_addrs.clone(),
            keeper_clock.clone(),
            statuses.clone(),
            http_back_addrs.clone(),
            end_positions.clone(),
            this.clone(),
            latest_monitoring_range_inclusive.clone(),
            predecessor_monitoring_range_inclusive.clone(),
            event_acked_by_successor.clone(),
            initializing.clone(),
            live_backends_view.clone(),
            storage_clients.clone(),
        )
        .await?;

        // Send ready signal
        let ready_sender_opt = ready_sender_opt.lock().await;
>>>>>>> 3d09219b
        // Send ready
        if let Some(ready_sender) = &*ready_sender_opt {
            ready_sender.send(true)?;
        }
        drop(ready_sender_opt);

        // TESTING
        let range = latest_monitoring_range_inclusive.write().await;
        println!("Our range is: {:?}", range);
        drop(range);

        let live_backends_view_clone = live_backends_view.clone();
        let storage_clients_clone = storage_clients.clone();
        let latest_monitoring_range_inclusive_clone = latest_monitoring_range_inclusive.clone();
        let should_shutdown_clone = should_shutdown.clone();
        let keeper_clock_clone = keeper_clock.clone();
        let ack_to_predecessor_time_clone = ack_to_predecessor_time.clone();
        let event_acked_by_successor_clone = event_acked_by_successor.clone();
        let event_detected_by_this_clone = event_detected_by_this.clone();
        let event_handling_mutex_clone = event_handling_mutex.clone();
        let handle1 = tokio::spawn(async move {
            let res = Self::periodic_scan_and_sync_backend(
                live_backends_view_clone,
                storage_clients_clone,
                latest_monitoring_range_inclusive_clone,
                should_shutdown_clone,
                keeper_clock_clone,
                ack_to_predecessor_time_clone,
                event_acked_by_successor_clone,
                event_detected_by_this_clone,
                event_handling_mutex_clone,
            )
            .await;
            if let Err(e) = res {
                println!("Error periodic scan: {}", e);
            }
            ()
        });

        let keeper_addrs_clone = keeper_addrs.clone();
        let http_back_addrs_clone = http_back_addrs.clone();
        let this_clone = this.clone();
        let keeper_clock_clone = keeper_clock.clone();
        let latest_monitoring_range_inclusive_clone = latest_monitoring_range_inclusive.clone();
        let predecessor_monitoring_range_inclusive_clone =
            predecessor_monitoring_range_inclusive.clone();
        let end_positions_clone = end_positions.clone();
        let keeper_client_opts_clone = keeper_client_opts.clone();
        let statuses_clone = statuses.clone();
        let handle2 = tokio::spawn(async move {
            let res = Self::monitor(
                keeper_addrs_clone,
                http_back_addrs_clone,
                this_clone,
                keeper_clock_clone,
                latest_monitoring_range_inclusive_clone,
                predecessor_monitoring_range_inclusive_clone,
                end_positions_clone,
                keeper_client_opts_clone,
                statuses_clone,
            )
            .await;
            if let Err(e) = res {
                println!("Error monitor: {}", e);
            }

            ()
        });

        let handle3 = tokio::spawn(async move {
            let res = Self::predecessor_range_periodic_scan_backend(
                predecessor_live_backends_view,
                storage_clients,
                predecessor_monitoring_range_inclusive,
                should_shutdown,
                predecessor_event_detected,
            )
            .await;

            if let Err(e) = res {
                println!("Error predecessor scan: {}", e);
            }
            ()
        });

        let mut join_handles_to_abort_lock = join_handles_to_abort.lock().await;
        (*join_handles_to_abort_lock).push(handle1);
        (*join_handles_to_abort_lock).push(handle2);
        (*join_handles_to_abort_lock).push(handle3);
        drop(join_handles_to_abort_lock);
        Ok(())
    }

    pub fn start(
        &self,
        join_handles_to_abort: Arc<Mutex<Vec<tokio::task::JoinHandle<()>>>>,
    ) -> TribResult<()> {
        let http_back_addrs_clone = self.http_back_addrs.clone();
        let storage_clients_clone = self.storage_clients.clone();
        let keeper_addrs_clone = self.keeper_addrs.clone();
        let this_clone = self.this.clone();
        let ready_sender_opt_clone = self.ready_sender_opt.clone();
        let should_shutdown_clone = self.should_shutdown.clone();
        let live_backends_view_clone = self.live_backends_view.clone();
        let latest_monitoring_range_inclusive_clone =
            self.latest_monitoring_range_inclusive.clone();
        let predecessor_live_backends_clone = self.predecessor_live_backends_view.clone();
        let predecessor_monitoring_range_inclusive_clone =
            self.predecessor_monitoring_range_inclusive.clone();
        let predecessor_event_detected_clone = self.predecessor_event_detected.clone();
        let ack_to_predecessor_time_clone = self.ack_to_predecessor_time.clone();
        let event_acked_by_successor_clone = self.event_acked_by_successor.clone();
        let event_detected_by_this_clone = self.event_detected_by_this.clone();
        let event_handling_mutex_clone = self.event_handling_mutex.clone();
        let statuses_clone = self.statuses.clone();
        let end_positions_clone = self.end_positions.clone();
        let keeper_clock_clone = self.keeper_clock.clone();
        let log_entries_clone = self.log_entries.clone();
        let initializing_clone = self.initializing.clone();
        let keeper_client_opts_clone = self.keeper_client_opts.clone();

        let join_handles_to_abort_clone = join_handles_to_abort.clone();

        tokio::spawn(async move {
            Self::start_task(
                http_back_addrs_clone,
                storage_clients_clone,
                keeper_addrs_clone,
                this_clone,
                ready_sender_opt_clone,
                should_shutdown_clone,
                live_backends_view_clone,
                latest_monitoring_range_inclusive_clone,
                predecessor_live_backends_clone,
                predecessor_monitoring_range_inclusive_clone,
                predecessor_event_detected_clone,
                ack_to_predecessor_time_clone,
                event_acked_by_successor_clone,
                event_detected_by_this_clone,
                event_handling_mutex_clone,
                statuses_clone,
                end_positions_clone,
                keeper_clock_clone,
                log_entries_clone,
                initializing_clone,
                keeper_client_opts_clone,
                join_handles_to_abort_clone,
            )
            .await
        });

        // Pseudocode steps
        // server start(handles_to_abort_on_shutdown: Arc<Vec<JoinHandle>>):
        //     spawn initialization , remember first scan in there
        //     intiialization will send ready signal and call monitor and spawn periodic_scan at end
        //     push join handles into handles_to_abort_on_shutdown
        //     return

        // in_outer_serve_keeper:
        //     create server object
        //     extract kc.config.http_addr [this] and make to_socket_addr to get address to server later
        //     handles_to_abort_on_shutdown = Arc::new(vec![])
        //     call start().await
        //     wrap server object
        //     serve_with_shutdown with shutdown future aborting join_handles_to_abort

        // // TODO Push to tasks_spawned_handles
        // // Maybe not needed for this function since shutdown guard is checked in there.
        // let saved_tasks_spawned_handles_lock = self.saved_tasks_spawned_handles.lock().await;
        // (*saved_tasks_spawned_handles_lock).push(periodic_scan_and_sync_handle);

        Ok(())
    }

    //----------------- "Client" code---------------

    // connect client if not already connected
    pub async fn connect(
        keeper_client_opts: Arc<Mutex<Vec<Option<KeeperRpcClient<tonic::transport::Channel>>>>>,
        keeper_addrs: Vec<String>,
        idx: usize,
    ) -> TribResult<()> {
        // connect if not already connected
        let mut keeper_client_opts = Arc::clone(&keeper_client_opts).lock_owned().await;
        // To prevent unnecessary reconnection, we only connect if we haven't.

        if let None = keeper_client_opts[idx] {
            let keeper_addr = &keeper_addrs[idx];
            keeper_client_opts[idx] = Some(KeeperRpcClient::connect(keeper_addr.clone()).await?);
        }
        drop(keeper_client_opts);
        Ok(())
    }

    // send clock to other keepers to maintain the keeper view
    pub async fn send_clock(
        keeper_client_opts: Arc<Mutex<Vec<Option<KeeperRpcClient<tonic::transport::Channel>>>>>,
        keeper_addrs: Vec<String>,
        keeper_clock: Arc<RwLock<u64>>,
        idx: usize,
        initializing: bool,
        step: u64,
    ) -> TribResult<Acknowledgement> {
        Self::connect(Arc::clone(&keeper_client_opts), keeper_addrs, idx).await?;
        let keeper_client_opts = Arc::clone(&keeper_client_opts).lock_owned().await;
        let client_opt = &keeper_client_opts[idx];

        // Note the client_opt lock guard previously acquired will be held throughout this call, preventing concurrency issues.
        let mut client = match client_opt {
            // RPC client is clonable and works fine with concurrent clients.
            Some(client) => client.clone(),
            None => return Err("Client was somehow not connected / be initialized!".into()),
        };
        drop(keeper_client_opts); // client_opt needs the lock

        let keeper_clock_lock = keeper_clock.read().await;
        let keeper_clock = keeper_clock_lock.clone();
        drop(keeper_clock_lock);
        let acknowledgement = client
            .send_clock(Clock {
                timestamp: keeper_clock,
                idx: idx as u64,
                initializing,
                step,
            })
            .await?;
        Ok(acknowledgement.into_inner())
    }

    // send keys of finished lists
    pub async fn send_key(
        keeper_client_opts: Arc<Mutex<Vec<Option<KeeperRpcClient<tonic::transport::Channel>>>>>,
        keeper_addrs: Vec<String>,
        idx: usize,
        key: String,
    ) -> TribResult<bool> {
        Self::connect(Arc::clone(&keeper_client_opts), keeper_addrs, idx).await?;
        let keeper_client_opts = Arc::clone(&keeper_client_opts).lock_owned().await;
        let client_opt = &keeper_client_opts[idx];

        // Note the client_opt lock guard previously acquired will be held throughout this call, preventing concurrency issues.
        let mut client = match client_opt {
            // RPC client is clonable and works fine with concurrent clients.
            Some(client) => client.clone(),
            None => return Err("Client was somehow not connected / be initialized!".into()),
        };
        drop(keeper_client_opts); // client_opt needs the lock
        client.send_key(Key { key }).await?;
        Ok(true)
    }

    pub async fn update_ranges(
        keeper_addrs: Vec<String>,
        this: usize,
        http_back_addrs: Vec<String>,
        end_positions: Arc<RwLock<Vec<u64>>>,
        statuses: Arc<RwLock<Vec<bool>>>,
        latest_monitoring_range_inclusive: Arc<RwLock<Option<(usize, usize)>>>,
        predecessor_monitoring_range_inclusive: Arc<RwLock<Option<(usize, usize)>>>,
    ) -> TribResult<()> {
        let back_num = http_back_addrs.len();

        let end_positions_lock = end_positions.read().await;
        let end_positions = end_positions_lock.clone();
        drop(end_positions_lock);

        let statuses_lock = statuses.read().await;
        let statuses = statuses_lock.clone();
        drop(statuses_lock);

        // get end positions of alive keepers
        let mut alive_vector = Vec::<u64>::new();

        for idx in 0..keeper_addrs.len() {
            if statuses[idx] {
                alive_vector.push(end_positions[idx]);
            }
        }
        // get the range
        let mut predecessor_monitoring_range_inclusive =
            predecessor_monitoring_range_inclusive.write().await;
        let mut latest_monitoring_range_inclusive = latest_monitoring_range_inclusive.write().await;
        let alive_num = alive_vector.len();
        if alive_num == 1 {
            *predecessor_monitoring_range_inclusive = None;
            *latest_monitoring_range_inclusive = Some((0, back_num - 1 as usize));
        } else {
            for idx in 0..alive_num {
                if alive_vector[idx] == end_positions[this] {
                    let start_idx = ((idx - 1) + alive_num) % alive_num;
                    let pre_start_idx = ((idx - 2) + alive_num) % alive_num;
                    let start_position = (alive_vector[start_idx] + 1) % MAX_BACKEND_NUM;
                    let end_position = end_positions[this];
                    if start_position >= back_num as u64
                        && end_position >= back_num as u64
                        && start_position <= end_position
                    {
                        *latest_monitoring_range_inclusive = None;
                    } else if start_position >= back_num as u64 {
                        *latest_monitoring_range_inclusive = Some((0, end_position as usize));
                    } else if end_position >= back_num as u64 {
                        *latest_monitoring_range_inclusive =
                            Some((start_position as usize, back_num - 1));
                    }

                    let pre_start_position = (alive_vector[pre_start_idx] + 1) % MAX_BACKEND_NUM;
                    let pre_end_position = start_position - 1;
                    if pre_start_position >= back_num as u64
                        && pre_end_position >= back_num as u64
                        && start_position <= end_position
                    {
                        *predecessor_monitoring_range_inclusive = None
                    } else if pre_start_position >= back_num as u64 {
                        *predecessor_monitoring_range_inclusive =
                            Some((0, pre_end_position as usize));
                    } else if pre_end_position >= back_num as u64 {
                        *predecessor_monitoring_range_inclusive =
                            Some((pre_start_position as usize, back_num - 1));
                    }
                }
            }
        }
        drop(latest_monitoring_range_inclusive);
        drop(predecessor_monitoring_range_inclusive);
        Ok(())
    }

<<<<<<< HEAD
    // connect client if not already connected
    pub async fn connect(
        keeper_client_opts: Arc<Mutex<Vec<Option<KeeperRpcClient<tonic::transport::Channel>>>>>,
        keeper_addrs: Vec<String>,
        idx: usize,
    ) -> TribResult<()> {
        // connect if not already connected
        let mut keeper_client_opts = Arc::clone(&keeper_client_opts).lock_owned().await;
        // To prevent unnecessary reconnection, we only connect if we haven't.

        if let None = keeper_client_opts[idx] {
            let keeper_addr = &keeper_addrs[idx];
            keeper_client_opts[idx] = Some(KeeperRpcClient::connect(keeper_addr.clone()).await?);
        }
        drop(keeper_client_opts);
        Ok(())
    }

    // send clock to other keepers to maintain the keeper view
    pub async fn send_clock(
        keeper_client_opts: Arc<Mutex<Vec<Option<KeeperRpcClient<tonic::transport::Channel>>>>>,
        keeper_addrs: Vec<String>,
        keeper_clock: Arc<RwLock<u64>>,
        idx: usize,
        initializing: bool,
        step: u64,
    ) -> TribResult<Acknowledgement> {
        Self::connect(Arc::clone(&keeper_client_opts), keeper_addrs, idx).await?;
        let keeper_client_opts = Arc::clone(&keeper_client_opts).lock_owned().await;
        let client_opt = &keeper_client_opts[idx];

        // Note the client_opt lock guard previously acquired will be held throughout this call, preventing concurrency issues.
        let mut client = match client_opt {
            // RPC client is clonable and works fine with concurrent clients.
            Some(client) => client.clone(),
            None => return Err("Client was somehow not connected / be initialized!".into()),
        };
        drop(keeper_client_opts); // client_opt needs the lock

        let keeper_clock_lock = keeper_clock.read().await;
        let keeper_clock = keeper_clock_lock.clone();
        drop(keeper_clock_lock);
        let acknowledgement = client
            .send_clock(Clock {
                timestamp: keeper_clock,
                idx: idx as u64,
                initializing,
                step,
            })
            .await?;
        Ok(acknowledgement.into_inner())
    }

    // send keys of finished lists
    pub async fn send_key(
        keeper_client_opts: Arc<Mutex<Vec<Option<KeeperRpcClient<tonic::transport::Channel>>>>>,
        keeper_addrs: Vec<String>,
        idx: usize,
        key: String,
    ) -> TribResult<bool> {
        Self::connect(Arc::clone(&keeper_client_opts), keeper_addrs, idx).await?;
        let keeper_client_opts = Arc::clone(&keeper_client_opts).lock_owned().await;
        let client_opt = &keeper_client_opts[idx];

        // Note the client_opt lock guard previously acquired will be held throughout this call, preventing concurrency issues.
        let mut client = match client_opt {
            // RPC client is clonable and works fine with concurrent clients.
            Some(client) => client.clone(),
            None => return Err("Client was somehow not connected / be initialized!".into()),
        };
        drop(keeper_client_opts); // client_opt needs the lock
        client.send_key(Key { key }).await?;
        Ok(true)
    }

    pub async fn update_ranges(
        keeper_addrs: Vec<String>,
        this: usize,
        http_back_addrs: Vec<String>,
        end_positions: Arc<RwLock<Vec<u64>>>,
        statuses: Arc<RwLock<Vec<bool>>>,
        latest_monitoring_range_inclusive: Arc<RwLock<Option<(usize, usize)>>>,
        predecessor_monitoring_range_inclusive: Arc<RwLock<Option<(usize, usize)>>>,
    ) -> TribResult<()> {
        let back_num = http_back_addrs.len();

        let end_positions_lock = end_positions.read().await;
        let end_positions = end_positions_lock.clone();
        drop(end_positions_lock);

        let statuses_lock = statuses.read().await;
        let statuses = statuses_lock.clone();
        drop(statuses_lock);

        // get end positions of alive keepers
        let mut alive_vector = Vec::<u64>::new();

        for idx in 0..keeper_addrs.len() {
            if statuses[idx] {
                alive_vector.push(end_positions[idx]);
            }
        }
        // get the range
        let mut predecessor_monitoring_range_inclusive =
            predecessor_monitoring_range_inclusive.write().await;
        let mut latest_monitoring_range_inclusive = latest_monitoring_range_inclusive.write().await;
        let alive_num = alive_vector.len();
        if alive_num == 1 {
            *predecessor_monitoring_range_inclusive = None;
            let end_position = end_positions[this];
            let start_position = (end_position + 1) % MAX_BACKEND_NUM;
            if start_position >= back_num as u64 && end_position >= back_num as u64 {
                *latest_monitoring_range_inclusive = None;
            } else if start_position >= back_num as u64 {
                *latest_monitoring_range_inclusive = Some((0, end_position as usize));
            } else if end_position >= back_num as u64 {
                *latest_monitoring_range_inclusive = Some((start_position as usize, back_num - 1));
            }
        } else {
            for idx in 0..alive_num {
                if alive_vector[idx] == end_positions[this] {
                    let start_idx = ((idx - 1) + alive_num) % alive_num;
                    let pre_start_idx = ((idx - 2) + alive_num) % alive_num;
                    let start_position = (alive_vector[start_idx] + 1) % MAX_BACKEND_NUM;
                    let end_position = end_positions[this];
                    if start_position >= back_num as u64 && end_position >= back_num as u64 {
                        *latest_monitoring_range_inclusive = None
                    } else if start_position >= back_num as u64 {
                        *latest_monitoring_range_inclusive = Some((0, end_position as usize));
                    } else if end_position >= back_num as u64 {
                        *latest_monitoring_range_inclusive =
                            Some((start_position as usize, back_num - 1));
                    }

                    let pre_start_position = (alive_vector[pre_start_idx] + 1) % MAX_BACKEND_NUM;
                    let pre_end_position = start_position - 1;
                    if pre_start_position >= back_num as u64 && pre_end_position >= back_num as u64
                    {
                        *predecessor_monitoring_range_inclusive = None
                    } else if pre_start_position >= back_num as u64 {
                        *predecessor_monitoring_range_inclusive =
                            Some((0, pre_end_position as usize));
                    } else if pre_end_position >= back_num as u64 {
                        *predecessor_monitoring_range_inclusive =
                            Some((pre_start_position as usize, back_num - 1));
                    }
                }
            }
        }
        drop(latest_monitoring_range_inclusive);
        drop(predecessor_monitoring_range_inclusive);
        Ok(())
    }

=======
>>>>>>> 3d09219b
    pub async fn initialization(
        keeper_client_opts: Arc<Mutex<Vec<Option<KeeperRpcClient<tonic::transport::Channel>>>>>,
        keeper_addrs: Vec<String>,
        keeper_clock: Arc<RwLock<u64>>,
        statuses: Arc<RwLock<Vec<bool>>>,
        http_back_addrs: Vec<String>,
        end_positions: Arc<RwLock<Vec<u64>>>,
        this: usize,
        latest_monitoring_range_inclusive: Arc<RwLock<Option<(usize, usize)>>>,
        predecessor_monitoring_range_inclusive: Arc<RwLock<Option<(usize, usize)>>>,
        event_acked_by_successor: Arc<RwLock<Option<BackendEvent>>>,
        initializing: Arc<RwLock<bool>>,
<<<<<<< HEAD
=======
        live_backends_view_arc: Arc<RwLock<LiveBackendsView>>,
        storage_clients: Vec<Arc<StorageClient>>,
>>>>>>> 3d09219b
    ) -> TribResult<bool> {
        let addr_num = keeper_addrs.len();
        let mut normal_join = false; // if this is a normal join operation
        let start_time = Instant::now();
        let mut current_time = Instant::now();

        // detect other keepers for 5 seconds
        while current_time.duration_since(start_time) < Duration::new(5, 0) {
            for idx in 0..addr_num {
                // only contact other keepers
                if idx == this {
                    continue;
                }
                // check acknowledgement
                let acknowledgement = Self::send_clock(
                    Arc::clone(&keeper_client_opts),
                    keeper_addrs.clone(),
                    Arc::clone(&keeper_clock),
                    idx,
                    true,
                    1,
                )
                .await; // step 1
                let mut statuses = statuses.write().await;
                match acknowledgement {
                    // alive
                    Ok(acknowledgement) => {
                        // just a normal join operation
                        if !acknowledgement.initializing {
                            normal_join = true; // don't break here because we want to establish a complete keeper view
                        }
                        statuses[idx] = true; // maintain the keeper statuses
                    }
                    // down
                    Err(_) => {
                        statuses[idx] = false; // maintain the keeper statuses
                    }
                }
                drop(statuses)
            }
            // break here because we have got enough information
            if normal_join {
                break;
            }
            current_time = Instant::now(); // reset current time
        }
        // update the range
        let _update_result = Self::update_ranges(
            keeper_addrs.clone(),
            this,
            http_back_addrs,
            end_positions,
            Arc::clone(&statuses),
<<<<<<< HEAD
            latest_monitoring_range_inclusive,
=======
            latest_monitoring_range_inclusive.clone(),
>>>>>>> 3d09219b
            predecessor_monitoring_range_inclusive,
        )
        .await;

<<<<<<< HEAD
        // scan the backends and sleep for a specific amount of time
        // todo!(); TODO
        tokio::time::sleep(Duration::from_secs(4)); // sleep after the first scan
=======
        // Do first scan (if range is not None)
        let latest_monitoring_range_inclusive_lock = latest_monitoring_range_inclusive.read().await;
        let latest_range = latest_monitoring_range_inclusive_lock.clone();
        drop(latest_monitoring_range_inclusive_lock);
        if let Some(range_to_scan) = latest_range {
            let _ = Self::first_scan_for_initialization(
                live_backends_view_arc,
                storage_clients,
                range_to_scan,
            )
            .await?;
        }

        tokio::time::sleep(Duration::from_secs(4)).await; // sleep after the first scan
>>>>>>> 3d09219b
        if normal_join {
            // find the successor
            let statuses = statuses.read().await;
            let mut successor_index = this;
            for idx in this + 1..addr_num {
                if statuses[idx] {
                    successor_index = idx;
                    break;
                }
            }
            // hasn't find the successor yet
            if successor_index == this {
                for idx in 0..this {
                    if statuses[idx] {
                        successor_index = idx;
                        break;
                    }
                }
            }
            drop(statuses);

            // found a successor => get the acknowledged event
            if successor_index != this {
                let acknowledgement = Self::send_clock(
                    keeper_client_opts,
                    keeper_addrs,
                    keeper_clock,
                    successor_index,
                    true,
                    2,
                )
                .await; // step 2
                match acknowledgement {
                    // alive
                    Ok(acknowledgement) => {
                        if acknowledgement.event_type != "None" {
                            let mut event_type = BackendEventType::Join;
                            if acknowledgement.event_type == "Leave" {
                                event_type = BackendEventType::Leave;
                            }

                            let backend_event = BackendEvent {
                                event_type,
                                back_idx: acknowledgement.back_idx as usize,
                                timestamp: Instant::now(),
                            };

                            let mut event_acked_by_successor =
                                event_acked_by_successor.write().await;

                            *event_acked_by_successor = Some(backend_event);
                            drop(event_acked_by_successor);
                        }
                        // no need to store anything if the event is "None"
                    }
                    // Since this keeper just join, it's not possible that it's successor dies now.
                    Err(_) => (),
                }
            }
        }
        // finish initialization
        let mut initializing = initializing.write().await;
        *initializing = false;
        drop(initializing);
        Ok(true) // can send the ready signal
    }

    // monitor the statuses of other keepers and update the backend ranges
    pub async fn monitor(
        keeper_addrs: Vec<String>,
        http_back_addrs: Vec<String>,
        this: usize,
        keeper_clock: Arc<RwLock<u64>>,
        latest_monitoring_range_inclusive: Arc<RwLock<Option<(usize, usize)>>>,
        predecessor_monitoring_range_inclusive: Arc<RwLock<Option<(usize, usize)>>>,
        end_positions: Arc<RwLock<Vec<u64>>>,
        keeper_client_opts: Arc<Mutex<Vec<Option<KeeperRpcClient<tonic::transport::Channel>>>>>,
        statuses: Arc<RwLock<Vec<bool>>>,
    ) -> TribResult<bool> {
        let keeper_num = keeper_addrs.len();
        loop {
            // find the index of the predecessor
            let predecessor_monitoring_range_inclusive_lock =
                predecessor_monitoring_range_inclusive.read().await;
            let predecessor_monitoring_range = predecessor_monitoring_range_inclusive_lock.clone();
            drop(predecessor_monitoring_range_inclusive_lock);
            let mut predecessor_index = None;
            match predecessor_monitoring_range {
                None => (),
                Some(predecessor_range) => {
                    let predecessor_position = predecessor_range.1;
                    let end_positions = end_positions.read().await;
                    for idx in 0..end_positions.len() {
                        if predecessor_position == end_positions[idx] as usize {
                            predecessor_index = Some(idx);
                            break;
                        }
                    }
                    drop(end_positions);
                }
            }

            for idx in 0..keeper_num {
                // only contact other keepers
                if idx == this {
                    continue;
                }
                // check acknowledgement
                let acknowledgement = Self::send_clock(
                    Arc::clone(&keeper_client_opts),
                    keeper_addrs.clone(),
                    Arc::clone(&keeper_clock),
                    idx,
                    false,
                    0,
                )
                .await; // just a normal clock heartbeat
                let mut statuses = statuses.write().await;
                match acknowledgement {
                    // alive
                    Ok(acknowledgement) => {
                        // When a keeper is initializing, we don't update its status.
                        // When its successor acknowledge it, and it finishes initialization, we will update its status.
                        if !acknowledgement.initializing {
                            statuses[idx] = true; // maintain the keeper statuses
                        }
                    }
                    // down
                    Err(_) => {
                        statuses[idx] = false; // maintain the keeper statuses
                        match predecessor_index {
                            None => (),
                            Some(predecessor_index) => {
                                if predecessor_index == idx {
                                    // call the take over function
                                }
                            }
                        }
                    }
                }
                drop(statuses);
            }
            let _update_result = Self::update_ranges(
                keeper_addrs.clone(),
                this,
                http_back_addrs.clone(),
                Arc::clone(&end_positions),
                Arc::clone(&statuses),
                Arc::clone(&latest_monitoring_range_inclusive),
                Arc::clone(&predecessor_monitoring_range_inclusive),
            )
            .await; // update the range
<<<<<<< HEAD
            sleep(Duration::from_secs(1)).await; // sleep for 1 second
        }
        Ok(true)
=======
            tokio::time::sleep(Duration::from_secs(1)).await; // sleep for 1 second
        }
>>>>>>> 3d09219b
    }
}

#[async_trait]
impl keeper::keeper_rpc_server::KeeperRpc for KeeperServer {
    async fn send_clock(
        &self,
        request: tonic::Request<Clock>,
    ) -> Result<tonic::Response<Acknowledgement>, tonic::Status> {
        let received_request = request.into_inner();

        // store the timestamp from another keeper and use it to sync later
        let keeper_clock_lock = self.keeper_clock.read().await;
        let keeper_clock = keeper_clock_lock.clone();
        drop(keeper_clock_lock);

        if received_request.timestamp > keeper_clock {
            let mut keeper_clock = self.keeper_clock.write().await;
            *keeper_clock = cmp::max(*keeper_clock, received_request.timestamp);
            drop(keeper_clock);
        }

        // 1) just a normal clock heartbeat
        // 2) just checking if this keeper is initialziing (step 1 of initialization)
        if !received_request.initializing || received_request.step == 1 {
            let initializing_lock = self.initializing.read().await;
            let initializing = initializing_lock.clone();
            drop(initializing_lock);
            return Ok(Response::new(Acknowledgement {
                event_type: "None".to_string(),
                back_idx: 0,
                initializing,
            }));
        }

        // step 2: join after knowing other keepers are not initializing
        let guard = self.event_handling_mutex.lock();

        let event_detected_by_this_lock = self.event_detected_by_this.read().await;
        let event_detected_by_this = event_detected_by_this_lock.as_ref().unwrap().clone();
        drop(event_detected_by_this_lock);

        let current_time = Instant::now();
        let mut return_event = "None".to_string();
        let mut back_idx = 0;
        let detect_time = event_detected_by_this.timestamp;
        if current_time.duration_since(detect_time) < Duration::new(10, 0) {
            let mut ack_to_predecessor_time = self.ack_to_predecessor_time.write().await;
            *ack_to_predecessor_time = Some(Instant::now());
            drop(ack_to_predecessor_time);
            match event_detected_by_this.event_type {
                BackendEventType::None => {
                    return_event = "None".to_string();
                }
                BackendEventType::Join => {
                    return_event = "Join".to_string();
                    back_idx = event_detected_by_this.back_idx;
                }
                BackendEventType::Leave => {
                    return_event = "Leave".to_string();
                    back_idx = event_detected_by_this.back_idx;
                }
            }
        }
        let initializing = self.initializing.read().await;
        let return_initializing = initializing.clone();
        drop(initializing);

        // change the state of the predecessor
        let mut statuses = self.statuses.write().await;
        statuses[received_request.idx as usize] = true;
        drop(statuses);

        // update the range
        let _result = Self::update_ranges(
            self.keeper_addrs.clone(),
            self.this.clone(),
            self.http_back_addrs.clone(),
            Arc::clone(&self.end_positions),
            Arc::clone(&self.statuses),
            Arc::clone(&self.latest_monitoring_range_inclusive),
            Arc::clone(&self.predecessor_monitoring_range_inclusive),
        )
        .await;

        drop(guard);
        return Ok(Response::new(Acknowledgement {
            event_type: return_event,
            back_idx: back_idx as u64,
            initializing: return_initializing,
        }));
    }

    async fn send_key(
        &self,
        request: tonic::Request<Key>,
    ) -> Result<tonic::Response<Bool>, tonic::Status> {
        // record the log entry to avoid repetitive migration
        let received_key = request.into_inner().key;
        let mut log_entries = self.log_entries.write().await;
        log_entries.push(LogEntry {
            key: received_key,
            timestamp: Instant::now(),
        });

        // The log entry is received and pushed.
        return Ok(Response::new(Bool { value: true }));
    }
}

// When a keeper joins, it needs to know if it's at the starting phase.
// 1) If it finds a working keeper => normal join
// 2) else => starting phase<|MERGE_RESOLUTION|>--- conflicted
+++ resolved
@@ -1,14 +1,11 @@
 use crate::keeper::keeper_rpc_client::KeeperRpcClient;
 use crate::lab1::client::StorageClient;
-<<<<<<< HEAD
-
-=======
->>>>>>> 3d09219b
+
 use std::collections::HashSet;
 use std::sync::{mpsc::Sender, Arc};
 use std::time::{Duration, Instant};
 use tokio::sync::{mpsc::Receiver, Mutex, RwLock};
-use tokio::time::sleep;
+
 use tonic::Response;
 use tribbler::{config::KeeperConfig, err::TribResult, storage::Storage};
 
@@ -155,42 +152,20 @@
         }
         statuses[this] = true;
 
-<<<<<<< HEAD
-        let detected_event_type = BackendEventType::None;
-        let detected_backend_event = BackendEvent {
-            event_type: detected_event_type,
-            back_idx: 0,
-            timestamp: Instant::now(),
-        };
-        let acked_event_type = BackendEventType::None;
-        let acked_backend_event = BackendEvent {
-            event_type: acked_event_type,
-            back_idx: 0,
-            timestamp: Instant::now(),
-        };
-
         let keeper_server = KeeperServer {
             http_back_addrs,
             storage_clients,
             keeper_addrs,
-=======
-        let keeper_server = KeeperServer {
-            http_back_addrs: http_back_addrs,
-            storage_clients: storage_clients,
-            keeper_addrs: keeper_addrs,
->>>>>>> 3d09219b
             this: kc.this,
             id: kc.id,
             ready_sender_opt: Arc::new(Mutex::new(kc.ready)),
             shutdown_receiver_opt: Arc::new(Mutex::new(kc.shutdown)),
-            should_shutdown: should_shutdown,
+            should_shutdown,
             saved_tasks_spawned_handles: Arc::new(Mutex::new(vec![])),
             live_backends_view: Arc::new(RwLock::new(LiveBackendsView {
                 monitoring_range_inclusive: None,
                 live_backend_indices_in_range: vec![],
             })),
-<<<<<<< HEAD
-=======
             latest_monitoring_range_inclusive: Arc::new(RwLock::new(None)),
             predecessor_live_backends_view: Arc::new(RwLock::new(LiveBackendsView {
                 monitoring_range_inclusive: None,
@@ -202,27 +177,13 @@
             event_acked_by_successor: Arc::new(RwLock::new(None)),
             event_detected_by_this: Arc::new(RwLock::new(None)),
             event_handling_mutex: Arc::new(Mutex::new(0)),
->>>>>>> 3d09219b
             statuses: Arc::new(RwLock::new(statuses)),
             end_positions: Arc::new(RwLock::new(end_positions)),
             keeper_clock: Arc::new(RwLock::new(0)),
             log_entries: Arc::new(RwLock::new(Vec::<LogEntry>::new())),
-<<<<<<< HEAD
-            event_detected_by_this: Arc::new(RwLock::new(Some(detected_backend_event))),
-            event_acked_by_successor: Arc::new(RwLock::new(Some(acked_backend_event))),
-            latest_monitoring_range_inclusive: Arc::new(RwLock::new(None)),
-            predecessor_monitoring_range_inclusive: Arc::new(RwLock::new(None)),
-            ack_to_predecessor_time: Arc::new(RwLock::new(Some(Instant::now()))),
-            event_handling_mutex: Arc::new(Mutex::new(0)),
             initializing: Arc::new(RwLock::new(true)),
             keeper_client_opts: Arc::new(Mutex::new(keeper_client_opts)),
         };
-=======
-            initializing: Arc::new(RwLock::new(true)),
-            keeper_client_opts: Arc::new(Mutex::new(keeper_client_opts)),
-        };
-
->>>>>>> 3d09219b
         Ok(keeper_server)
     }
 
@@ -533,8 +494,8 @@
                         tokio::time::sleep(KEEPER_WAIT_UPON_EVENT_DETECTION_INTERVAL).await;
 
                         // Note double chaining
-                        let (all_live_back_indices, _) = scan_all_join_handle.await??;
-                        let storage_clients_clones = clients_for_scanning.clone();
+                        let (_all_live_back_indices, _) = scan_all_join_handle.await??;
+                        let _storage_clients_clones = clients_for_scanning.clone();
 
                         // TODO call migration event passing in all_live_back_indices, event, and storage_clients_clones
                     }
@@ -818,10 +779,6 @@
         Ok(cur_live_back_indices)
     }
 
-<<<<<<< HEAD
-    pub async fn serve(&mut self) -> TribResult<()> {
-        let ready_sender_opt = self.ready_sender_opt.lock().await;
-=======
     pub async fn start_task(
         http_back_addrs: Vec<String>,
         storage_clients: Vec<Arc<StorageClient>>,
@@ -865,7 +822,6 @@
 
         // Send ready signal
         let ready_sender_opt = ready_sender_opt.lock().await;
->>>>>>> 3d09219b
         // Send ready
         if let Some(ready_sender) = &*ready_sender_opt {
             ready_sender.send(true)?;
@@ -931,7 +887,6 @@
             if let Err(e) = res {
                 println!("Error monitor: {}", e);
             }
-
             ()
         });
 
@@ -1193,163 +1148,6 @@
         Ok(())
     }
 
-<<<<<<< HEAD
-    // connect client if not already connected
-    pub async fn connect(
-        keeper_client_opts: Arc<Mutex<Vec<Option<KeeperRpcClient<tonic::transport::Channel>>>>>,
-        keeper_addrs: Vec<String>,
-        idx: usize,
-    ) -> TribResult<()> {
-        // connect if not already connected
-        let mut keeper_client_opts = Arc::clone(&keeper_client_opts).lock_owned().await;
-        // To prevent unnecessary reconnection, we only connect if we haven't.
-
-        if let None = keeper_client_opts[idx] {
-            let keeper_addr = &keeper_addrs[idx];
-            keeper_client_opts[idx] = Some(KeeperRpcClient::connect(keeper_addr.clone()).await?);
-        }
-        drop(keeper_client_opts);
-        Ok(())
-    }
-
-    // send clock to other keepers to maintain the keeper view
-    pub async fn send_clock(
-        keeper_client_opts: Arc<Mutex<Vec<Option<KeeperRpcClient<tonic::transport::Channel>>>>>,
-        keeper_addrs: Vec<String>,
-        keeper_clock: Arc<RwLock<u64>>,
-        idx: usize,
-        initializing: bool,
-        step: u64,
-    ) -> TribResult<Acknowledgement> {
-        Self::connect(Arc::clone(&keeper_client_opts), keeper_addrs, idx).await?;
-        let keeper_client_opts = Arc::clone(&keeper_client_opts).lock_owned().await;
-        let client_opt = &keeper_client_opts[idx];
-
-        // Note the client_opt lock guard previously acquired will be held throughout this call, preventing concurrency issues.
-        let mut client = match client_opt {
-            // RPC client is clonable and works fine with concurrent clients.
-            Some(client) => client.clone(),
-            None => return Err("Client was somehow not connected / be initialized!".into()),
-        };
-        drop(keeper_client_opts); // client_opt needs the lock
-
-        let keeper_clock_lock = keeper_clock.read().await;
-        let keeper_clock = keeper_clock_lock.clone();
-        drop(keeper_clock_lock);
-        let acknowledgement = client
-            .send_clock(Clock {
-                timestamp: keeper_clock,
-                idx: idx as u64,
-                initializing,
-                step,
-            })
-            .await?;
-        Ok(acknowledgement.into_inner())
-    }
-
-    // send keys of finished lists
-    pub async fn send_key(
-        keeper_client_opts: Arc<Mutex<Vec<Option<KeeperRpcClient<tonic::transport::Channel>>>>>,
-        keeper_addrs: Vec<String>,
-        idx: usize,
-        key: String,
-    ) -> TribResult<bool> {
-        Self::connect(Arc::clone(&keeper_client_opts), keeper_addrs, idx).await?;
-        let keeper_client_opts = Arc::clone(&keeper_client_opts).lock_owned().await;
-        let client_opt = &keeper_client_opts[idx];
-
-        // Note the client_opt lock guard previously acquired will be held throughout this call, preventing concurrency issues.
-        let mut client = match client_opt {
-            // RPC client is clonable and works fine with concurrent clients.
-            Some(client) => client.clone(),
-            None => return Err("Client was somehow not connected / be initialized!".into()),
-        };
-        drop(keeper_client_opts); // client_opt needs the lock
-        client.send_key(Key { key }).await?;
-        Ok(true)
-    }
-
-    pub async fn update_ranges(
-        keeper_addrs: Vec<String>,
-        this: usize,
-        http_back_addrs: Vec<String>,
-        end_positions: Arc<RwLock<Vec<u64>>>,
-        statuses: Arc<RwLock<Vec<bool>>>,
-        latest_monitoring_range_inclusive: Arc<RwLock<Option<(usize, usize)>>>,
-        predecessor_monitoring_range_inclusive: Arc<RwLock<Option<(usize, usize)>>>,
-    ) -> TribResult<()> {
-        let back_num = http_back_addrs.len();
-
-        let end_positions_lock = end_positions.read().await;
-        let end_positions = end_positions_lock.clone();
-        drop(end_positions_lock);
-
-        let statuses_lock = statuses.read().await;
-        let statuses = statuses_lock.clone();
-        drop(statuses_lock);
-
-        // get end positions of alive keepers
-        let mut alive_vector = Vec::<u64>::new();
-
-        for idx in 0..keeper_addrs.len() {
-            if statuses[idx] {
-                alive_vector.push(end_positions[idx]);
-            }
-        }
-        // get the range
-        let mut predecessor_monitoring_range_inclusive =
-            predecessor_monitoring_range_inclusive.write().await;
-        let mut latest_monitoring_range_inclusive = latest_monitoring_range_inclusive.write().await;
-        let alive_num = alive_vector.len();
-        if alive_num == 1 {
-            *predecessor_monitoring_range_inclusive = None;
-            let end_position = end_positions[this];
-            let start_position = (end_position + 1) % MAX_BACKEND_NUM;
-            if start_position >= back_num as u64 && end_position >= back_num as u64 {
-                *latest_monitoring_range_inclusive = None;
-            } else if start_position >= back_num as u64 {
-                *latest_monitoring_range_inclusive = Some((0, end_position as usize));
-            } else if end_position >= back_num as u64 {
-                *latest_monitoring_range_inclusive = Some((start_position as usize, back_num - 1));
-            }
-        } else {
-            for idx in 0..alive_num {
-                if alive_vector[idx] == end_positions[this] {
-                    let start_idx = ((idx - 1) + alive_num) % alive_num;
-                    let pre_start_idx = ((idx - 2) + alive_num) % alive_num;
-                    let start_position = (alive_vector[start_idx] + 1) % MAX_BACKEND_NUM;
-                    let end_position = end_positions[this];
-                    if start_position >= back_num as u64 && end_position >= back_num as u64 {
-                        *latest_monitoring_range_inclusive = None
-                    } else if start_position >= back_num as u64 {
-                        *latest_monitoring_range_inclusive = Some((0, end_position as usize));
-                    } else if end_position >= back_num as u64 {
-                        *latest_monitoring_range_inclusive =
-                            Some((start_position as usize, back_num - 1));
-                    }
-
-                    let pre_start_position = (alive_vector[pre_start_idx] + 1) % MAX_BACKEND_NUM;
-                    let pre_end_position = start_position - 1;
-                    if pre_start_position >= back_num as u64 && pre_end_position >= back_num as u64
-                    {
-                        *predecessor_monitoring_range_inclusive = None
-                    } else if pre_start_position >= back_num as u64 {
-                        *predecessor_monitoring_range_inclusive =
-                            Some((0, pre_end_position as usize));
-                    } else if pre_end_position >= back_num as u64 {
-                        *predecessor_monitoring_range_inclusive =
-                            Some((pre_start_position as usize, back_num - 1));
-                    }
-                }
-            }
-        }
-        drop(latest_monitoring_range_inclusive);
-        drop(predecessor_monitoring_range_inclusive);
-        Ok(())
-    }
-
-=======
->>>>>>> 3d09219b
     pub async fn initialization(
         keeper_client_opts: Arc<Mutex<Vec<Option<KeeperRpcClient<tonic::transport::Channel>>>>>,
         keeper_addrs: Vec<String>,
@@ -1362,20 +1160,17 @@
         predecessor_monitoring_range_inclusive: Arc<RwLock<Option<(usize, usize)>>>,
         event_acked_by_successor: Arc<RwLock<Option<BackendEvent>>>,
         initializing: Arc<RwLock<bool>>,
-<<<<<<< HEAD
-=======
         live_backends_view_arc: Arc<RwLock<LiveBackendsView>>,
         storage_clients: Vec<Arc<StorageClient>>,
->>>>>>> 3d09219b
     ) -> TribResult<bool> {
-        let addr_num = keeper_addrs.len();
+        let keeper_num = keeper_addrs.len();
         let mut normal_join = false; // if this is a normal join operation
         let start_time = Instant::now();
         let mut current_time = Instant::now();
 
         // detect other keepers for 5 seconds
         while current_time.duration_since(start_time) < Duration::new(5, 0) {
-            for idx in 0..addr_num {
+            for idx in 0..keeper_num {
                 // only contact other keepers
                 if idx == this {
                     continue;
@@ -1420,20 +1215,11 @@
             http_back_addrs,
             end_positions,
             Arc::clone(&statuses),
-<<<<<<< HEAD
-            latest_monitoring_range_inclusive,
-=======
             latest_monitoring_range_inclusive.clone(),
->>>>>>> 3d09219b
             predecessor_monitoring_range_inclusive,
         )
         .await;
 
-<<<<<<< HEAD
-        // scan the backends and sleep for a specific amount of time
-        // todo!(); TODO
-        tokio::time::sleep(Duration::from_secs(4)); // sleep after the first scan
-=======
         // Do first scan (if range is not None)
         let latest_monitoring_range_inclusive_lock = latest_monitoring_range_inclusive.read().await;
         let latest_range = latest_monitoring_range_inclusive_lock.clone();
@@ -1446,14 +1232,13 @@
             )
             .await?;
         }
-
         tokio::time::sleep(Duration::from_secs(4)).await; // sleep after the first scan
->>>>>>> 3d09219b
+
         if normal_join {
             // find the successor
             let statuses = statuses.read().await;
             let mut successor_index = this;
-            for idx in this + 1..addr_num {
+            for idx in this + 1..keeper_num {
                 if statuses[idx] {
                     successor_index = idx;
                     break;
@@ -1601,14 +1386,8 @@
                 Arc::clone(&predecessor_monitoring_range_inclusive),
             )
             .await; // update the range
-<<<<<<< HEAD
-            sleep(Duration::from_secs(1)).await; // sleep for 1 second
-        }
-        Ok(true)
-=======
             tokio::time::sleep(Duration::from_secs(1)).await; // sleep for 1 second
         }
->>>>>>> 3d09219b
     }
 }
 
