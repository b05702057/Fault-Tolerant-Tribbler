use super::migration::migration_event;
use crate::keeper::keeper_rpc_client::KeeperRpcClient;
use crate::lab1::client::StorageClient;
use std::collections::{HashMap, HashSet};
use std::iter::successors;
use std::sync::{mpsc::Sender, Arc};
use std::time::{Duration, Instant};
use tokio::sync::{mpsc::Receiver, Mutex, RwLock};

use tonic::Response;
use tribbler::{config::KeeperConfig, err::TribResult, storage::Storage};

use crate::{
    keeper,
    keeper::{Acknowledgement, Bool, Clock, Key},
};

use async_trait::async_trait;
use std::cmp;
const KEEPER_SCAN_AND_SYNC_BACKEND_INTERVAL: Duration = Duration::from_secs(2);
const KEEPER_WAIT_UPON_EVENT_DETECTION_INTERVAL: Duration = Duration::from_secs(5);
const MAX_BACKEND_NUM: u64 = 300;
pub const LIST_KEY_TYPE_STR: &str = "list_key_type";
pub const REGULARY_KEY_TYPE_STR: &str = "regular_key_type";

#[derive(Clone)]
pub struct LiveBackendsView {
    /// start_idx, end_indx inclusive. Note it may be start_idx > end_idx
    /// in which case we need to wrap around
    /// If None, then not monitoring any range for now.
    pub monitoring_range_inclusive: Option<(usize, usize)>,
    /// Indices that were known to be live from last scan of monitoring_range_inlusive
    pub live_backend_indices_in_range: Vec<usize>,
}

#[derive(PartialEq, Clone, Debug)]
pub enum BackendEventType {
    Join,
    Leave,
    None, // Only for RPC to save type.
}

#[derive(Clone, Debug)]
pub struct BackendEvent {
    pub event_type: BackendEventType,
    pub back_idx: usize,
    pub timestamp: Instant,
}

#[derive(PartialEq, Clone)]
pub struct LogEntry {
    pub key: String,
    pub key_type: String,
    pub timestamp: Instant, // use the timestamp to know if it belongs to the current event
}

impl Eq for LogEntry {}

#[derive(PartialEq, Clone, Hash, Debug)]
pub struct DoneEntry {
    pub key: String,
    pub key_type: String,
}

impl Eq for DoneEntry {}

// Periodically syncs backends
pub struct KeeperServer {
    /// The addresses of back-ends prefixed with "http://"" i.e. "http://<host>:<port>""
    /// HTTP2 gRPC client needs address of this form
    pub http_back_addrs: Vec<String>,
    /// The storage_clients clients to connect to each back end
    /// Each element in Vector correponds to the back_addrs at the same idx
    pub storage_clients: Vec<Arc<StorageClient>>,
    /// The addresses of keepers
    pub keeper_addrs: Vec<String>,
    /// The index of this back-end
    pub this: usize,
    /// Non zero incarnation identifier
    pub id: u128,
    /// Send a value when the keeper is ready. The distributed key-value
    /// service should be ready to serve when *any* of the keepers is
    /// ready.
    pub ready_sender_opt: Arc<Mutex<Option<Sender<bool>>>>,
    /// When a message is received on this channel, it should trigger a
    /// graceful shutdown of the server. If no channel is present, then
    /// no graceful shutdown mechanism needs to be implemented.
    pub shutdown_receiver_opt: Arc<Mutex<Option<Receiver<()>>>>,
    /// Whether to shutdown keeper or not. Note tokio::sync:RwLock needed
    /// since bin_run requires the KeeperServer returned by serve_keeper
    /// to by Sync (for tokio spawn)
    pub should_shutdown: Arc<RwLock<bool>>,

    /// Handles to abort when shutdown is received
    pub saved_tasks_spawned_handles: Arc<Mutex<Vec<tokio::task::JoinHandle<()>>>>,

    /// Last backends view result from last scan. Should be initialized after 1st scan
    pub live_backends_view: Arc<RwLock<LiveBackendsView>>,
    /// Latest range known to monitor / range to use for next scan
    /// Note it may be start_idx > end_idx in which case we need to wrap around
    /// Range is assumed to be based on the backend list length.
    pub latest_monitoring_range_inclusive: Arc<RwLock<Option<(usize, usize)>>>,

    /// Last predecessor backends view result from last scan for predecessor region
    pub predecessor_live_backends_view: Arc<RwLock<LiveBackendsView>>,
    /// Latest range known to monitor / range to use for next scan
    /// Note it may be start_idx > end_idx in which case we need to wrap around
    /// Range is assumed to be based on the backend list length.
    pub predecessor_monitoring_range_inclusive: Arc<RwLock<Option<(usize, usize)>>>,
    /// To save detected event in the predecessor region in case predecessor fails
    pub predecessor_event_detected: Arc<RwLock<Option<BackendEvent>>>,

    /// Last time we sent ack to predecessor who was requesting join intialization
    pub ack_to_predecessor_time: Arc<RwLock<Option<Instant>>>,

    /// Event last Acked by successor
    pub event_acked_by_successor: Arc<RwLock<Option<BackendEvent>>>,

    /// Event detected by us
    pub event_detected_by_this: Arc<RwLock<Option<BackendEvent>>>,

    /// To lock before code that uses data for event handling negotiation between
    /// predecessor and successor
    pub event_handling_mutex: Arc<Mutex<u64>>,

    pub statuses: Arc<RwLock<Vec<bool>>>,
    pub end_positions: Arc<RwLock<Vec<u64>>>, // keeper end positions on the ring
    pub keeper_clock: Arc<RwLock<u64>>,       // keeper_clock of this keeper
    pub log_entries: Arc<RwLock<Vec<LogEntry>>>, // store the keys of finsihed lists to help migration
    pub initializing: Arc<RwLock<bool>>,         // if this keeper is initializing
    pub keeper_client_opts: Arc<Mutex<Vec<Option<KeeperRpcClient<tonic::transport::Channel>>>>>, // keeper connections
}

impl KeeperServer {
    pub async fn new(
        kc: KeeperConfig,
        should_shutdown: Arc<RwLock<bool>>,
    ) -> TribResult<KeeperServer> {
        let http_back_addrs = kc
            .backs
            .into_iter()
            .map(|back_addr| format!("http://{}", back_addr))
            .collect::<Vec<String>>();

        let mut storage_clients = vec![];
        for http_back_addr in http_back_addrs.iter() {
            storage_clients.push(Arc::new(StorageClient::new(http_back_addr)));
        }

        let keeper_addrs = kc
            .addrs
            .into_iter()
            .map(|keeper_addr| format!("http://{}", keeper_addr))
            .collect::<Vec<String>>();

        let this = kc.this;
        let mut statuses = Vec::<bool>::new();
        let mut end_positions = Vec::<u64>::new();
        let manage_num = MAX_BACKEND_NUM / (keeper_addrs.len() as u64); // use 300 directly to avoid edge cases of using http_back_addrs.len()
        let mut keeper_client_opts =
            Vec::<Option<KeeperRpcClient<tonic::transport::Channel>>>::new();
        for idx in 0..keeper_addrs.len() {
            statuses.push(false);
            let end_position = (idx as u64 + 1) * manage_num - 1;
            end_positions.push(end_position);
            keeper_client_opts.push(None);
        }
        statuses[this] = true;

        let keeper_server = KeeperServer {
            http_back_addrs,
            storage_clients,
            keeper_addrs,
            this: kc.this,
            id: kc.id,
            ready_sender_opt: Arc::new(Mutex::new(kc.ready)),
            shutdown_receiver_opt: Arc::new(Mutex::new(kc.shutdown)),
            should_shutdown,
            saved_tasks_spawned_handles: Arc::new(Mutex::new(vec![])),
            live_backends_view: Arc::new(RwLock::new(LiveBackendsView {
                monitoring_range_inclusive: None,
                live_backend_indices_in_range: vec![],
            })),
            latest_monitoring_range_inclusive: Arc::new(RwLock::new(None)),
            predecessor_live_backends_view: Arc::new(RwLock::new(LiveBackendsView {
                monitoring_range_inclusive: None,
                live_backend_indices_in_range: vec![],
            })),
            predecessor_monitoring_range_inclusive: Arc::new(RwLock::new(None)),
            predecessor_event_detected: Arc::new(RwLock::new(None)),
            ack_to_predecessor_time: Arc::new(RwLock::new(None)),
            event_acked_by_successor: Arc::new(RwLock::new(None)),
            event_detected_by_this: Arc::new(RwLock::new(None)),
            event_handling_mutex: Arc::new(Mutex::new(0)),
            statuses: Arc::new(RwLock::new(statuses)),
            end_positions: Arc::new(RwLock::new(end_positions)),
            keeper_clock: Arc::new(RwLock::new(0)),
            log_entries: Arc::new(RwLock::new(Vec::<LogEntry>::new())),
            initializing: Arc::new(RwLock::new(true)),
            keeper_client_opts: Arc::new(Mutex::new(keeper_client_opts)),
        };
        Ok(keeper_server)
    }

    fn is_same_backend_event(
        earlier_backend_event: &BackendEvent,
        later_backend_event: &BackendEvent,
    ) -> bool {
        // Must be same event type and backend idx to have a chance of being same event
        if later_backend_event.back_idx != earlier_backend_event.back_idx
            || later_backend_event.event_type != earlier_backend_event.event_type
        {
            return false;
        }

        // Since 1 event every 30 secs at most, this is good estimation. We don't even need 20 since scanning interval is a lot smaller
        return later_backend_event
            .timestamp
            .saturating_duration_since(earlier_backend_event.timestamp)
            < Duration::from_secs(20);
    }

    // For our range
    async fn periodic_scan_and_sync_backend(
        live_backends_view_arc: Arc<RwLock<LiveBackendsView>>,
        clients_for_scanning: Vec<Arc<StorageClient>>, // all backend's clients
        latest_monitoring_range_inclusive: Arc<RwLock<Option<(usize, usize)>>>, // expect to be latest_monitoring_range_inclusive
        should_shutdown: Arc<RwLock<bool>>,
        keeper_clock: Arc<RwLock<u64>>,
        ack_to_predecessor_time: Arc<RwLock<Option<Instant>>>,
        event_acked_by_successor: Arc<RwLock<Option<BackendEvent>>>,
        event_detected_by_this: Arc<RwLock<Option<BackendEvent>>>,
        event_handling_mutex: Arc<Mutex<u64>>,
        statuses: Arc<RwLock<Vec<bool>>>,
        keeper_addrs: Vec<String>,
        keeper_client_opts: Arc<Mutex<Vec<Option<KeeperRpcClient<tonic::transport::Channel>>>>>,
        this: usize, // this keeper index
    ) -> TribResult<()> {
        // To synchronize backends. Initialize to 0
        loop {
            let should_shutdown_guard = should_shutdown.read().await;

            // First if should_shutdown is set to true (by async listen for shutdown function), can break.
            if *should_shutdown_guard == true {
                break;
            } else {
                drop(should_shutdown_guard);
            }

            // Sync backends by retrieving the global maximum clock and calling clock with that
            // value on all backends

            let range_to_scan_lock = latest_monitoring_range_inclusive.read().await;
            let range_to_scan_opt = *range_to_scan_lock;
            drop(range_to_scan_lock);

            // Only scan if there is a valid range to do so
            if let Some(range_to_scan) = range_to_scan_opt {
                // Clone clients since later moving into async for tokio spawn async execution.
                let storage_clients_clones = clients_for_scanning.clone();

                let keeper_clock_lock = keeper_clock.read().await;
                let global_max_clock = *keeper_clock_lock;
                drop(keeper_clock_lock);

                // println!("[DEBUGGING] keeper_server's periodic_scan_and_sync: Before syncing clock(global_max_clock = {}) on backends", global_max_clock);

                let (cur_live_back_indices, global_max_clock) = Self::single_scan_and_sync(
                    storage_clients_clones,
                    range_to_scan,
                    global_max_clock,
                )
                .await?;
                // println!(
                //     "[DEBUGGING] bin_client's periodic_scan: live_addrs.len(): {}",
                //     cur_live_back_indices.len()
                // );

                // Update clock reference of keeper
                let mut k_clock = keeper_clock.write().await;
                *k_clock = global_max_clock;
                drop(k_clock);

                // Get previous live view as well as update it to the new live view
                let new_live_backends_view = LiveBackendsView {
                    monitoring_range_inclusive: Some(range_to_scan),
                    live_backend_indices_in_range: cur_live_back_indices.clone(),
                };
                let mut live_backends_view_lock = live_backends_view_arc.write().await;
                let prev_live_backends_view = (*live_backends_view_lock).clone(); // save prev view for event detection
                *live_backends_view_lock = new_live_backends_view; // update view
                drop(live_backends_view_lock);

                // Now is logic to detect any event

                // If range of previous view and current view is different, only compare the
                // view portion that are overlapping
                // Later extract the relevant range of view to compare for event detection if needed
                let mut prev_live_indices_in_overlapping_range: Vec<usize> = vec![];
                let mut cur_live_indices_in_overlapping_range: Vec<usize> = vec![];

                let prev_monitor_range = prev_live_backends_view.monitoring_range_inclusive.clone();

                // Get overlapping range and filter out indices in vectors to compare that are not in the overlapping range
                if prev_monitor_range != range_to_scan_opt {
                    // Set of backend indices that were in the previous view range
                    let mut prev_range_set: HashSet<usize> = HashSet::new();
                    match prev_monitor_range {
                        Some((prev_range_start, prev_range_end)) => {
                            let mut back_idx = prev_range_start;
                            loop {
                                prev_range_set.insert(back_idx);
                                // Break once idx at end of range has been processed
                                if back_idx == prev_range_end {
                                    break;
                                }
                                back_idx = (back_idx + 1) % clients_for_scanning.len();
                            }
                        }
                        None => (),
                    }

                    // Set of backend indices that are in the recently scanned view range
                    let mut cur_range_set: HashSet<usize> = HashSet::new();
                    let (cur_range_start, cur_range_end) = range_to_scan;
                    let mut back_idx = cur_range_start;
                    loop {
                        cur_range_set.insert(back_idx);
                        // Break once idx at end of range has been processed
                        if back_idx == cur_range_end {
                            break;
                        }
                        back_idx = (back_idx + 1) % clients_for_scanning.len();
                    }

                    // Extract prev view back indices in overlapping range
                    for back_idx in prev_live_backends_view.live_backend_indices_in_range.iter() {
                        // Overlapping if in both set
                        if prev_range_set.contains(back_idx) && cur_range_set.contains(back_idx) {
                            prev_live_indices_in_overlapping_range.push(back_idx.clone());
                        }
                    }

                    // Extract cur view back indices in overlapping range
                    for back_idx in cur_live_back_indices.iter() {
                        // Overlapping if in both set
                        if prev_range_set.contains(back_idx) && cur_range_set.contains(back_idx) {
                            cur_live_indices_in_overlapping_range.push(back_idx.clone());
                        }
                    }

                    // TODO update prev_live_indices_in_overlapping_range and prev_live_indices_in_overlapping_range
                    // to only have entries of back_idx in the appropriate ranges
                } else {
                    // Else since the ranges are the same, overlapping range is the same, so no need to do any filter
                    prev_live_indices_in_overlapping_range =
                        prev_live_backends_view.live_backend_indices_in_range;
                    cur_live_indices_in_overlapping_range = cur_live_back_indices;
                }

                // Compare cur and prev overlapping views to detect any events

                let mut event_detected: Option<BackendEvent> = None;
                // View can only change by 1 addition or 1 removal of server.
                // Since both crash and leave cannot happen within 30 seconds, if length the same,
                // means that no events occured
                if cur_live_indices_in_overlapping_range.len()
                    > prev_live_indices_in_overlapping_range.len()
                {
                    // Join event case

                    // Make hash set of prev.
                    let prev_live_set: HashSet<usize> =
                        prev_live_indices_in_overlapping_range.into_iter().collect();
                    // Check which entry of curr is not in prev hash set
                    for back_idx in cur_live_indices_in_overlapping_range {
                        // If not in prev hash set, then that is the newly joined backend
                        if !prev_live_set.contains(&back_idx) {
                            event_detected = Some(BackendEvent {
                                event_type: BackendEventType::Join,
                                back_idx,
                                timestamp: Instant::now(),
                            });
                            break;
                        }
                    }
                } else if cur_live_indices_in_overlapping_range.len()
                    < prev_live_indices_in_overlapping_range.len()
                {
                    // Crash event case

                    // Make hash set of cur.
                    let cur_live_set: HashSet<usize> =
                        cur_live_indices_in_overlapping_range.into_iter().collect();
                    // Check which entry of prev is not in cur hash set
                    for back_idx in prev_live_indices_in_overlapping_range {
                        // If not in cur hash set, then that is the crashed backend
                        if !cur_live_set.contains(&back_idx) {
                            event_detected = Some(BackendEvent {
                                event_type: BackendEventType::Leave,
                                back_idx,
                                timestamp: Instant::now(),
                            });
                            break;
                        }
                    }
                }

                // If detected an event, decide whether to do something
                if let Some(event) = event_detected {
                    // Initialized to true, and conditions check below will set to false if necessary.
                    let mut should_handle_event = true;

                    //------------------ Start of large ATOMIC section------------------------
                    let event_handling_mutex_lock = event_handling_mutex.lock().await;

                    let last_ack_time_lock = ack_to_predecessor_time.read().await;
                    let last_ack_time_opt = *last_ack_time_lock;
                    drop(last_ack_time_lock);

                    // If our last ack time was recent, and the event is in the predecessor range that we
                    // just gave up, then let predecessor take care of it, ignore event.
                    // This can be done by checking to see if the event's back_idx is still in the latest
                    // range we have. If not, then the range must have reduced compared to the
                    // range_to_scan we started with and we just gave up that range to the predecessor.

                    if let Some(last_ack_time) = last_ack_time_opt {
                        if Instant::now().saturating_duration_since(last_ack_time)
                            < Duration::from_secs(10)
                        {
                            // Now here know we recently sent an ACK to the predecessor.
                            // Only ignore if event is in predecessor range that we just gave up.

                            // Fetch the latest range again to check for changes since scan start
                            let new_range_lock = latest_monitoring_range_inclusive.read().await;
                            let new_range = new_range_lock.clone();
                            drop(new_range_lock);

                            match new_range {
                                // See if event back idx still in our range. If yes then we handle event, else
                                // predecessor will handle since we acked recently.
                                Some((new_range_start, new_range_end)) => {
                                    let mut still_in_range = false;
                                    let mut back_idx = new_range_start;
                                    loop {
                                        if back_idx == event.back_idx {
                                            still_in_range = true;
                                            break;
                                        }
                                        // Break once idx at end of range has been processed
                                        if back_idx == new_range_end {
                                            break;
                                        }
                                        back_idx = (back_idx + 1) % clients_for_scanning.len();
                                    }

                                    // If in predecessor range, then let it handle now since we already acked.
                                    should_handle_event = !still_in_range;
                                }
                                // If new range is None, we have reduced our scan range to nothing so the
                                // event back idx must be in predecessors range.
                                None => should_handle_event = false,
                            }
                        }
                    }

                    let event_acked_by_successor_lock = event_acked_by_successor.read().await;
                    let event_acked_by_successor_opt = (*event_acked_by_successor_lock).clone();
                    drop(event_acked_by_successor_lock);

                    // If our successor acked to us the event (recently), let successor do it
                    if let Some(event_acked_by_successor) = event_acked_by_successor_opt {
                        // If acked by successor, then successor is handling it.
                        if Self::is_same_backend_event(&event_acked_by_successor, &event) {
                            should_handle_event = false;
                        }
                    }

                    if should_handle_event {
                        // Remeber that we will be processing this event for future ACKs to predecessor.
                        let mut event_detected_by_this_lock = event_detected_by_this.write().await;
                        *event_detected_by_this_lock = Some(event.clone());
                        drop(event_detected_by_this_lock);
                    }

                    drop(event_handling_mutex_lock);
                    //----------------------- End of ATOMIC section-----------------

                    // TODO depending on event, will do migration / replication / deletion logic
                    // This logic can be blocking since, no need to scan if this is in progress, since no new backend
                    // events will happen during that period
                    if should_handle_event {
                        // Start scan first of all range (spawn)
                        // Wait KEEPER_WAIT_UPON_EVENT_DETECTION_INTERVAL seconds and then do migration etc.

                        // Firsto scanning ALL to have all live backends for easy migration/replication processing

                        // Clone clients since later moving into async for tokio spawn async execution.
                        let storage_clients_clones = clients_for_scanning.clone();

                        let all_backends_range = (0, storage_clients_clones.len() - 1);

                        // Spawn so can start wait timer immediately as the scan is running
                        let scan_all_join_handle = tokio::spawn(async move {
                            Self::single_scan_and_sync(
                                storage_clients_clones,
                                all_backends_range,
                                global_max_clock,
                            )
                            .await
                        });

                        tokio::time::sleep(KEEPER_WAIT_UPON_EVENT_DETECTION_INTERVAL).await;

                        // Note double chaining
                        let (all_live_back_indices, _) = scan_all_join_handle.await??;
                        let storage_clients_clones = clients_for_scanning.clone();

                        let mut successor_keeper_client: Option<
                            KeeperRpcClient<tonic::transport::Channel>,
                        > = None;

                        // Keeper statuses
                        let statuses_lock = statuses.write().await;
                        let statuses_clone = (*statuses_lock).clone();
                        drop(statuses_lock);

                        let found_index =
                            Self::find_successor_index(statuses_clone, this, keeper_addrs.len());
                        if found_index != this {
                            let successor_index = found_index;

                            Self::connect(
                                Arc::clone(&keeper_client_opts),
                                keeper_addrs.clone(),
                                successor_index,
                            )
                            .await?;
                            let keeper_client_opts =
                                Arc::clone(&keeper_client_opts).lock_owned().await;
                            successor_keeper_client = match &keeper_client_opts[successor_index] {
                                Some(keeper_client) => Some(keeper_client.clone()),
                                None => None,
                            };
                        }

                        println!("\n[DEBUGGING] ----------Regular migration started!-----------\n");
                        println!("event is: {:?}", &event);
                        println!("live_https is: {:?}", &all_live_back_indices);

                        // TODO call migration event passing in all_live_back_indices, event, and storage_clients_clones
                        match migration_event(
                            &event,
                            all_live_back_indices,
                            storage_clients_clones,
                            None,
                            global_max_clock,
                            successor_keeper_client,
                        )
                        .await
                        {
                            Ok(_) => (),
                            Err(_) => return Err("Migration err".into()),
                        }
                    }
                }
            }

            // Wait interval til next scan
            tokio::time::sleep(KEEPER_SCAN_AND_SYNC_BACKEND_INTERVAL).await;
        }

        Ok(())
    }

    // For predecessor range
    async fn predecessor_range_periodic_scan_backend(
        predecessor_live_backends_view_arc: Arc<RwLock<LiveBackendsView>>,
        clients_for_scanning: Vec<Arc<StorageClient>>, // all backend's clients
        predecessor_monitoring_range_inclusive: Arc<RwLock<Option<(usize, usize)>>>, // expect to be predecessor_monitoring_range_inclusive
        should_shutdown: Arc<RwLock<bool>>,
        predecessor_event_detected: Arc<RwLock<Option<BackendEvent>>>,
    ) -> TribResult<()> {
        // To help monitor predecessor region
        let mut global_max_clock = 0;
        loop {
            let should_shutdown_guard = should_shutdown.read().await;

            // First if should_shutdown is set to true (by async listen for shutdown function), can break.
            if *should_shutdown_guard == true {
                break;
            } else {
                drop(should_shutdown_guard);
            }

            // Check for any events in predecessor region

            let range_to_scan_lock = predecessor_monitoring_range_inclusive.read().await;
            let range_to_scan_opt = *range_to_scan_lock;
            drop(range_to_scan_lock);

            // Only scan if there is a valid range to do so
            if let Some(range_to_scan) = range_to_scan_opt {
                // Clone clients since later moving into async for tokio spawn async execution.
                let storage_clients_clones = clients_for_scanning.clone();

                // println!("[DEBUGGING] keeper_server's predecessor scan: Before syncing clock(global_max_clock = {}) on backends", global_max_clock);

                let (cur_live_back_indices, clock_max_res) = Self::single_scan_and_sync(
                    storage_clients_clones,
                    range_to_scan,
                    global_max_clock,
                )
                .await?;

                global_max_clock = clock_max_res;

                // Get previous live view as well as update it to the new live view
                let new_live_backends_view = LiveBackendsView {
                    monitoring_range_inclusive: Some(range_to_scan),
                    live_backend_indices_in_range: cur_live_back_indices.clone(),
                };
                let mut predecessor_live_backends_view_lock =
                    predecessor_live_backends_view_arc.write().await;
                let prev_predecessor_live_backends_view =
                    (*predecessor_live_backends_view_lock).clone(); // save prev view for event detection
                *predecessor_live_backends_view_lock = new_live_backends_view; // update view
                drop(predecessor_live_backends_view_lock);

                // Now is logic to detect any event

                // If range of previous view and current view is different, only compare the
                // view portion that are overlapping
                // Later extract the relevant range of view to compare for event detection if needed
                let mut prev_live_indices_in_overlapping_range: Vec<usize> = vec![];
                let mut cur_live_indices_in_overlapping_range: Vec<usize> = vec![];

                let prev_monitor_range = prev_predecessor_live_backends_view
                    .monitoring_range_inclusive
                    .clone();

                // Get overlapping range and filter out indices in vectors to compare that are not in the overlapping range
                if prev_monitor_range != range_to_scan_opt {
                    // Set of backend indices that were in the previous view range
                    let mut prev_range_set: HashSet<usize> = HashSet::new();
                    match prev_monitor_range {
                        Some((prev_range_start, prev_range_end)) => {
                            let mut back_idx = prev_range_start;
                            loop {
                                prev_range_set.insert(back_idx);
                                // Break once idx at end of range has been processed
                                if back_idx == prev_range_end {
                                    break;
                                }
                                back_idx = (back_idx + 1) % clients_for_scanning.len();
                            }
                        }
                        None => (),
                    }

                    // Set of backend indices that are in the recently scanned view range
                    let mut cur_range_set: HashSet<usize> = HashSet::new();
                    let (cur_range_start, cur_range_end) = range_to_scan;
                    let mut back_idx = cur_range_start;
                    loop {
                        cur_range_set.insert(back_idx);
                        // Break once idx at end of range has been processed
                        if back_idx == cur_range_end {
                            break;
                        }
                        back_idx = (back_idx + 1) % clients_for_scanning.len();
                    }

                    // Extract prev view back indices in overlapping range
                    for back_idx in prev_predecessor_live_backends_view
                        .live_backend_indices_in_range
                        .iter()
                    {
                        // Overlapping if in both set
                        if prev_range_set.contains(back_idx) && cur_range_set.contains(back_idx) {
                            prev_live_indices_in_overlapping_range.push(back_idx.clone());
                        }
                    }

                    // Extract cur view back indices in overlapping range
                    for back_idx in cur_live_back_indices.iter() {
                        // Overlapping if in both set
                        if prev_range_set.contains(back_idx) && cur_range_set.contains(back_idx) {
                            cur_live_indices_in_overlapping_range.push(back_idx.clone());
                        }
                    }

                    // TODO update prev_live_indices_in_overlapping_range and prev_live_indices_in_overlapping_range
                    // to only have entries of back_idx in the appropriate ranges
                } else {
                    // Else since the ranges are the same, overlapping range is the same, so no need to do any filter
                    prev_live_indices_in_overlapping_range =
                        prev_predecessor_live_backends_view.live_backend_indices_in_range;
                    cur_live_indices_in_overlapping_range = cur_live_back_indices;
                }

                // Compare cur and prev overlapping views to detect any events

                let mut event_detected: Option<BackendEvent> = None;
                // View can only change by 1 addition or 1 removal of server.
                // Since both crash and leave cannot happen within 30 seconds, if length the same,
                // means that no events occured
                if cur_live_indices_in_overlapping_range.len()
                    > prev_live_indices_in_overlapping_range.len()
                {
                    // Join event case

                    // Make hash set of prev.
                    let prev_live_set: HashSet<usize> =
                        prev_live_indices_in_overlapping_range.into_iter().collect();
                    // Check which entry of curr is not in prev hash set
                    for back_idx in cur_live_indices_in_overlapping_range {
                        // If not in prev hash set, then that is the newly joined backend
                        if !prev_live_set.contains(&back_idx) {
                            event_detected = Some(BackendEvent {
                                event_type: BackendEventType::Join,
                                back_idx: back_idx,
                                timestamp: Instant::now(),
                            });
                            break;
                        }
                    }
                } else if cur_live_indices_in_overlapping_range.len()
                    < prev_live_indices_in_overlapping_range.len()
                {
                    // Crash event case

                    // Make hash set of cur.
                    let cur_live_set: HashSet<usize> =
                        cur_live_indices_in_overlapping_range.into_iter().collect();
                    // Check which entry of prev is not in cur hash set
                    for back_idx in prev_live_indices_in_overlapping_range {
                        // If not in cur hash set, then that is the crashed backend
                        if !cur_live_set.contains(&back_idx) {
                            event_detected = Some(BackendEvent {
                                event_type: BackendEventType::Leave,
                                back_idx: back_idx,
                                timestamp: Instant::now(),
                            });
                            break;
                        }
                    }
                }

                // If detected an event for predecessor, save it in case predecessor dies
                if let Some(event) = event_detected {
                    let mut predecessor_event_detected_lock =
                        predecessor_event_detected.write().await;
                    *predecessor_event_detected_lock = Some(event);
                    drop(predecessor_event_detected_lock);
                }
            }

            // Wait interval til next scan
            tokio::time::sleep(KEEPER_SCAN_AND_SYNC_BACKEND_INTERVAL).await;
        }

        Ok(())
    }

    // Performs scan on clients in range and returns live_backend_indexes from that range as well as the max clock
    // Range_to_scan (start_idx, end_idx) may have start_idx > end_idx, in which case we wrap around
    // Assume storage_clients are client vec for all backends
    // Returns (live_back_indices_in_range, max_clock_received)
    async fn single_scan_and_sync(
        storage_clients: Vec<Arc<StorageClient>>,
        range_to_scan: (usize, usize),
        global_max_clock: u64,
    ) -> TribResult<(Vec<usize>, u64)> {
        let mut global_max_clock = global_max_clock;
        // Only operate on those in range
        let (scan_range_start, scan_range_end) = range_to_scan;
        let mut storage_clients_in_range = vec![];

        // Rertrieve the clients that need to be scanned
        let mut cur_back_idx = scan_range_start;
        loop {
            storage_clients_in_range.push(Arc::clone(&storage_clients[cur_back_idx]));
            // Break once idx at scan_range_end has been processed
            if cur_back_idx == scan_range_end {
                break;
            }
            cur_back_idx = (cur_back_idx + 1) % storage_clients.len();
        }

        let tasks: Vec<_> = storage_clients_in_range
            .into_iter()
            .map(|storage_client| {
                // Note deliberately NOT adding ";" to the async function as well as the
                // spawn statements since they are used as expression return results
                // Calling clock with largest seen so faar
                tokio::spawn(async move { storage_client.clock(global_max_clock).await })
            })
            .collect();

        let mut cur_live_back_indices = vec![];

        // Note chaining of "??" is needed. One is for the tokio's spawned task error
        // capturing (a Result<>) and the other is from our connect() function which
        // is also another Result
        let mut cur_back_idx = scan_range_start;
        for task in tasks.into_iter() {
            // If connection successful, then server is live
            match task.await? {
                Ok(clock_val) => {
                    global_max_clock = std::cmp::max(global_max_clock, clock_val);
                    cur_live_back_indices.push(cur_back_idx);
                }
                Err(_) => (),
            }
            // Wrap around
            cur_back_idx = (cur_back_idx + 1) % storage_clients.len();
        }

        Ok((cur_live_back_indices, global_max_clock))
    }

    // Range_to_scan (start_idx, end_idx) may have start_idx > end_idx, in which case we wrap around
    async fn first_scan_for_initialization(
        live_backends_view_arc: Arc<RwLock<LiveBackendsView>>,
        storage_clients: Vec<Arc<StorageClient>>,
        range_to_scan: (usize, usize),
    ) -> TribResult<Vec<usize>> {
        let storage_clients_clones = storage_clients.clone();
        let (cur_live_back_indices, _) =
            Self::single_scan_and_sync(storage_clients_clones, range_to_scan, 0).await?;

        let new_live_backends_view = LiveBackendsView {
            monitoring_range_inclusive: Some(range_to_scan),
            live_backend_indices_in_range: cur_live_back_indices.clone(),
        };

        // Update live backends view
        let mut live_backends_view = live_backends_view_arc.write().await;
        *live_backends_view = new_live_backends_view;
        drop(live_backends_view);

        Ok(cur_live_back_indices)
    }

    pub async fn start_task(
        http_back_addrs: Vec<String>,
        storage_clients: Vec<Arc<StorageClient>>,
        keeper_addrs: Vec<String>,
        this: usize,
        ready_sender_opt: Arc<Mutex<Option<Sender<bool>>>>,
        should_shutdown: Arc<RwLock<bool>>,
        live_backends_view: Arc<RwLock<LiveBackendsView>>,
        latest_monitoring_range_inclusive: Arc<RwLock<Option<(usize, usize)>>>,
        predecessor_live_backends_view: Arc<RwLock<LiveBackendsView>>,
        predecessor_monitoring_range_inclusive: Arc<RwLock<Option<(usize, usize)>>>,
        predecessor_event_detected: Arc<RwLock<Option<BackendEvent>>>,
        ack_to_predecessor_time: Arc<RwLock<Option<Instant>>>,
        event_acked_by_successor: Arc<RwLock<Option<BackendEvent>>>,
        event_detected_by_this: Arc<RwLock<Option<BackendEvent>>>,
        event_handling_mutex: Arc<Mutex<u64>>,
        statuses: Arc<RwLock<Vec<bool>>>,
        end_positions: Arc<RwLock<Vec<u64>>>, // keeper end positions on the ring
        keeper_clock: Arc<RwLock<u64>>,       // keeper_clock of this keeper
        log_entries: Arc<RwLock<Vec<LogEntry>>>, // store the keys of finsihed lists to help migration
        initializing: Arc<RwLock<bool>>,         // if this keeper is initializing
        keeper_client_opts: Arc<Mutex<Vec<Option<KeeperRpcClient<tonic::transport::Channel>>>>>, // keeper connections
        join_handles_to_abort: Arc<Mutex<Vec<tokio::task::JoinHandle<()>>>>,
    ) -> TribResult<()> {
        Self::initialization(
            keeper_client_opts.clone(),
            keeper_addrs.clone(),
            keeper_clock.clone(),
            statuses.clone(),
            http_back_addrs.clone(),
            end_positions.clone(),
            this.clone(),
            latest_monitoring_range_inclusive.clone(),
            predecessor_monitoring_range_inclusive.clone(),
            event_acked_by_successor.clone(),
            initializing.clone(),
            live_backends_view.clone(),
            storage_clients.clone(),
        )
        .await?;

        // Send ready signal
        let ready_sender_opt = ready_sender_opt.lock().await;
        // Send ready
        if let Some(ready_sender) = &*ready_sender_opt {
            ready_sender.send(true)?;
        }
        drop(ready_sender_opt);

        // TESTING
        let range = latest_monitoring_range_inclusive.write().await;
        println!("Our range is: {:?} and our index is: {:?}", range, this);
        drop(range);
        let pre_range = predecessor_monitoring_range_inclusive.read().await;
        println!("Pre range is: {:?} and our index is: {:?}", pre_range, this);
        drop(pre_range);

        let live_backends_view_clone = live_backends_view.clone();
        let storage_clients_clone = storage_clients.clone();
        let latest_monitoring_range_inclusive_clone = latest_monitoring_range_inclusive.clone();
        let should_shutdown_clone = should_shutdown.clone();
        let keeper_clock_clone = keeper_clock.clone();
        let ack_to_predecessor_time_clone = ack_to_predecessor_time.clone();
        let event_acked_by_successor_clone = event_acked_by_successor.clone();
        let event_detected_by_this_clone = event_detected_by_this.clone();
        let event_handling_mutex_clone = event_handling_mutex.clone();
        let statuses_clone = statuses.clone();
        let keeper_addrs_clone = keeper_addrs.clone();
        let keeper_client_opts_clone = keeper_client_opts.clone();

        let handle1 = tokio::spawn(async move {
            let res = Self::periodic_scan_and_sync_backend(
                live_backends_view_clone,
                storage_clients_clone,
                latest_monitoring_range_inclusive_clone,
                should_shutdown_clone,
                keeper_clock_clone,
                ack_to_predecessor_time_clone,
                event_acked_by_successor_clone,
                event_detected_by_this_clone,
                event_handling_mutex_clone,
                statuses_clone,
                keeper_addrs_clone,
                keeper_client_opts_clone,
                this,
            )
            .await;
            if let Err(e) = res {
                println!("Error periodic scan: {}", e);
            }
            ()
        });

        let storage_clients_clone = storage_clients.clone();
        let keeper_addrs_clone = keeper_addrs.clone();
        let http_back_addrs_clone = http_back_addrs.clone();
        let this_clone = this.clone();
        let keeper_clock_clone = keeper_clock.clone();
        let latest_monitoring_range_inclusive_clone = latest_monitoring_range_inclusive.clone();
        let predecessor_monitoring_range_inclusive_clone =
            predecessor_monitoring_range_inclusive.clone();
        let end_positions_clone = end_positions.clone();
        let keeper_client_opts_clone = keeper_client_opts.clone();
        let statuses_clone = statuses.clone();
        let predecessor_event_detected_clone = predecessor_event_detected.clone();
        let log_entries_clone = log_entries.clone();

        let handle2 = tokio::spawn(async move {
            let res = Self::monitor(
                keeper_addrs_clone,
                http_back_addrs_clone,
                this_clone,
                keeper_clock_clone,
                latest_monitoring_range_inclusive_clone,
                predecessor_monitoring_range_inclusive_clone,
                end_positions_clone,
                keeper_client_opts_clone,
                statuses_clone,
                predecessor_event_detected_clone,
                storage_clients_clone,
                log_entries_clone,
            )
            .await;
            if let Err(e) = res {
                println!("Error monitor: {}", e);
            }
            ()
        });

        let handle3 = tokio::spawn(async move {
            let res = Self::predecessor_range_periodic_scan_backend(
                predecessor_live_backends_view,
                storage_clients,
                predecessor_monitoring_range_inclusive,
                should_shutdown,
                predecessor_event_detected,
            )
            .await;

            if let Err(e) = res {
                println!("Error predecessor scan: {}", e);
            }
            ()
        });

        let mut join_handles_to_abort_lock = join_handles_to_abort.lock().await;
        (*join_handles_to_abort_lock).push(handle1);
        (*join_handles_to_abort_lock).push(handle2);
        (*join_handles_to_abort_lock).push(handle3);
        drop(join_handles_to_abort_lock);
        Ok(())
    }

    pub fn start(
        &self,
        join_handles_to_abort: Arc<Mutex<Vec<tokio::task::JoinHandle<()>>>>,
    ) -> TribResult<()> {
        let http_back_addrs_clone = self.http_back_addrs.clone();
        let storage_clients_clone = self.storage_clients.clone();
        let keeper_addrs_clone = self.keeper_addrs.clone();
        let this_clone = self.this.clone();
        let ready_sender_opt_clone = self.ready_sender_opt.clone();
        let should_shutdown_clone = self.should_shutdown.clone();
        let live_backends_view_clone = self.live_backends_view.clone();
        let latest_monitoring_range_inclusive_clone =
            self.latest_monitoring_range_inclusive.clone();
        let predecessor_live_backends_clone = self.predecessor_live_backends_view.clone();
        let predecessor_monitoring_range_inclusive_clone =
            self.predecessor_monitoring_range_inclusive.clone();
        let predecessor_event_detected_clone = self.predecessor_event_detected.clone();
        let ack_to_predecessor_time_clone = self.ack_to_predecessor_time.clone();
        let event_acked_by_successor_clone = self.event_acked_by_successor.clone();
        let event_detected_by_this_clone = self.event_detected_by_this.clone();
        let event_handling_mutex_clone = self.event_handling_mutex.clone();
        let statuses_clone = self.statuses.clone();
        let end_positions_clone = self.end_positions.clone();
        let keeper_clock_clone = self.keeper_clock.clone();
        let log_entries_clone = self.log_entries.clone();
        let initializing_clone = self.initializing.clone();
        let keeper_client_opts_clone = self.keeper_client_opts.clone();

        let join_handles_to_abort_clone = join_handles_to_abort.clone();

        tokio::spawn(async move {
            Self::start_task(
                http_back_addrs_clone,
                storage_clients_clone,
                keeper_addrs_clone,
                this_clone,
                ready_sender_opt_clone,
                should_shutdown_clone,
                live_backends_view_clone,
                latest_monitoring_range_inclusive_clone,
                predecessor_live_backends_clone,
                predecessor_monitoring_range_inclusive_clone,
                predecessor_event_detected_clone,
                ack_to_predecessor_time_clone,
                event_acked_by_successor_clone,
                event_detected_by_this_clone,
                event_handling_mutex_clone,
                statuses_clone,
                end_positions_clone,
                keeper_clock_clone,
                log_entries_clone,
                initializing_clone,
                keeper_client_opts_clone,
                join_handles_to_abort_clone,
            )
            .await
        });

        // Pseudocode steps
        // server start(handles_to_abort_on_shutdown: Arc<Vec<JoinHandle>>):
        //     spawn initialization , remember first scan in there
        //     intiialization will send ready signal and call monitor and spawn periodic_scan at end
        //     push join handles into handles_to_abort_on_shutdown
        //     return

        // in_outer_serve_keeper:
        //     create server object
        //     extract kc.config.http_addr [this] and make to_socket_addr to get address to server later
        //     handles_to_abort_on_shutdown = Arc::new(vec![])
        //     call start().await
        //     wrap server object
        //     serve_with_shutdown with shutdown future aborting join_handles_to_abort

        // // TODO Push to tasks_spawned_handles
        // // Maybe not needed for this function since shutdown guard is checked in there.
        // let saved_tasks_spawned_handles_lock = self.saved_tasks_spawned_handles.lock().await;
        // (*saved_tasks_spawned_handles_lock).push(periodic_scan_and_sync_handle);

        Ok(())
    }

    //----------------- "Client" code---------------

    // connect client if not already connected
    pub async fn connect(
        keeper_client_opts: Arc<Mutex<Vec<Option<KeeperRpcClient<tonic::transport::Channel>>>>>,
        keeper_addrs: Vec<String>,
        idx: usize,
    ) -> TribResult<()> {
        // connect if not already connected
        let mut keeper_client_opts = Arc::clone(&keeper_client_opts).lock_owned().await;
        // To prevent unnecessary reconnection, we only connect if we haven't.

        if let None = keeper_client_opts[idx] {
            let keeper_addr = &keeper_addrs[idx];
            keeper_client_opts[idx] = Some(KeeperRpcClient::connect(keeper_addr.clone()).await?);
        }
        drop(keeper_client_opts);
        Ok(())
    }

    // send clock to other keepers to maintain the keeper view
    pub async fn send_clock(
        keeper_client_opts: Arc<Mutex<Vec<Option<KeeperRpcClient<tonic::transport::Channel>>>>>,
        keeper_addrs: Vec<String>,
        keeper_clock: Arc<RwLock<u64>>,
        idx: usize,
        initializing: bool,
        step: u64,
    ) -> TribResult<Acknowledgement> {
        Self::connect(Arc::clone(&keeper_client_opts), keeper_addrs, idx).await?;
        let keeper_client_opts = Arc::clone(&keeper_client_opts).lock_owned().await;
        let client_opt = &keeper_client_opts[idx];

        // Note the client_opt lock guard previously acquired will be held throughout this call, preventing concurrency issues.
        let mut client = match client_opt {
            // RPC client is clonable and works fine with concurrent clients.
            Some(client) => client.clone(),
            None => return Err("Client was somehow not connected / be initialized!".into()),
        };
        drop(keeper_client_opts); // client_opt needs the lock

        let keeper_clock_lock = keeper_clock.read().await;
        let keeper_clock = keeper_clock_lock.clone();
        drop(keeper_clock_lock);
        let acknowledgement = client
            .send_clock(Clock {
                timestamp: keeper_clock,
                idx: idx as u64,
                initializing,
                step,
            })
            .await?;
        Ok(acknowledgement.into_inner())
    }

    // send keys of finished lists
    pub async fn send_key(
        keeper_client_opts: Arc<Mutex<Vec<Option<KeeperRpcClient<tonic::transport::Channel>>>>>,
        keeper_addrs: Vec<String>,
        idx: usize,
        key: String,
        key_type: String,
    ) -> TribResult<bool> {
        Self::connect(Arc::clone(&keeper_client_opts), keeper_addrs, idx).await?;
        let keeper_client_opts = Arc::clone(&keeper_client_opts).lock_owned().await;
        let client_opt = &keeper_client_opts[idx];

        // Note the client_opt lock guard previously acquired will be held throughout this call, preventing concurrency issues.
        let mut client = match client_opt {
            // RPC client is clonable and works fine with concurrent clients.
            Some(client) => client.clone(),
            None => return Err("Client was somehow not connected / be initialized!".into()),
        };
        drop(keeper_client_opts); // client_opt needs the lock
        client.send_key(Key { key, key_type }).await?;
        Ok(true)
    }

    pub async fn update_ranges(
        keeper_addrs: Vec<String>,
        this: usize,
        http_back_addrs: Vec<String>,
        end_positions: Arc<RwLock<Vec<u64>>>,
        statuses: Arc<RwLock<Vec<bool>>>,
        latest_monitoring_range_inclusive: Arc<RwLock<Option<(usize, usize)>>>,
        predecessor_monitoring_range_inclusive: Arc<RwLock<Option<(usize, usize)>>>,
    ) -> TribResult<()> {
        let back_num = http_back_addrs.len();

        let end_positions_lock = end_positions.read().await;
        let end_positions = end_positions_lock.clone();
        drop(end_positions_lock);

<<<<<<< HEAD
        println!(
            "[DEBUGGING] update_ranges: keeper {}'s end_positions are {:?}",
            this, end_positions
        );

=======
>>>>>>> ee7cae6c
        let statuses_lock = statuses.read().await;
        let statuses = statuses_lock.clone();
        drop(statuses_lock);

<<<<<<< HEAD
        println!(
            "[DEBUGGING] update_ranges: keeper {}'s statuses are {:?}",
            this, statuses
        );

=======
>>>>>>> ee7cae6c
        // get end positions of alive keepers
        let mut alive_vector = Vec::<u64>::new();
        for idx in 0..keeper_addrs.len() {
            if statuses[idx] {
                alive_vector.push(end_positions[idx]);
            }
        }
        // get the range
        let mut predecessor_monitoring_range_inclusive =
            predecessor_monitoring_range_inclusive.write().await;
        let mut latest_monitoring_range_inclusive = latest_monitoring_range_inclusive.write().await;
        let alive_num = alive_vector.len() as i32;
        if alive_num == 1 {
            *predecessor_monitoring_range_inclusive = None;
            *latest_monitoring_range_inclusive = Some((0, back_num - 1 as usize));
        } else {
            for idx in 0..alive_num {
                if alive_vector[idx as usize] == end_positions[this] {
                    let start_idx = ((idx as i32 - 1) + alive_num) % alive_num;
                    let pre_start_idx = ((idx as i32 - 2) + alive_num) % alive_num;
                    let start_position = (alive_vector[start_idx as usize] + 1) % MAX_BACKEND_NUM;
                    let end_position = end_positions[this];
                    if start_position >= back_num as u64
                        && end_position >= back_num as u64
                        && start_position <= end_position
                    {
                        *latest_monitoring_range_inclusive = None;
                    } else if start_position >= back_num as u64 {
                        *latest_monitoring_range_inclusive = Some((0, end_position as usize));
                    } else if end_position >= back_num as u64 {
                        *latest_monitoring_range_inclusive =
                            Some((start_position as usize, back_num - 1));
                    }

                    let pre_start_position =
                        (alive_vector[pre_start_idx as usize] + 1) % MAX_BACKEND_NUM;
                    let pre_end_position = (start_position + MAX_BACKEND_NUM - 1) % MAX_BACKEND_NUM;
                    if pre_start_position >= back_num as u64
                        && pre_end_position >= back_num as u64
                        && pre_start_position <= pre_end_position
                    {
                        *predecessor_monitoring_range_inclusive = None
                    } else if pre_start_position >= back_num as u64 {
                        *predecessor_monitoring_range_inclusive =
                            Some((0, pre_end_position as usize));
                    } else if pre_end_position >= back_num as u64 {
                        *predecessor_monitoring_range_inclusive =
                            Some((pre_start_position as usize, back_num - 1));
                    }
                }
            }
        }
        drop(latest_monitoring_range_inclusive);
        drop(predecessor_monitoring_range_inclusive);
        Ok(())
    }

    pub async fn initialization(
        keeper_client_opts: Arc<Mutex<Vec<Option<KeeperRpcClient<tonic::transport::Channel>>>>>,
        keeper_addrs: Vec<String>,
        keeper_clock: Arc<RwLock<u64>>,
        statuses: Arc<RwLock<Vec<bool>>>,
        http_back_addrs: Vec<String>,
        end_positions: Arc<RwLock<Vec<u64>>>,
        this: usize,
        latest_monitoring_range_inclusive: Arc<RwLock<Option<(usize, usize)>>>,
        predecessor_monitoring_range_inclusive: Arc<RwLock<Option<(usize, usize)>>>,
        event_acked_by_successor: Arc<RwLock<Option<BackendEvent>>>,
        initializing: Arc<RwLock<bool>>,
        live_backends_view_arc: Arc<RwLock<LiveBackendsView>>,
        storage_clients: Vec<Arc<StorageClient>>,
    ) -> TribResult<bool> {
        let keeper_num = keeper_addrs.len();
        let mut normal_join = false; // if this is a normal join operation
        let start_time = Instant::now();
        let mut current_time = Instant::now();

        // detect other keepers for 5 seconds
        while current_time.duration_since(start_time) < Duration::new(5, 0) {
            for idx in 0..keeper_num {
                // only contact other keepers
                if idx == this {
                    continue;
                }
                // check acknowledgement
                let acknowledgement = Self::send_clock(
                    Arc::clone(&keeper_client_opts),
                    keeper_addrs.clone(),
                    Arc::clone(&keeper_clock),
                    idx,
                    true,
                    1,
                )
                .await; // step 1
                let mut statuses = statuses.write().await;
                match acknowledgement {
                    // alive
                    Ok(acknowledgement) => {
                        // just a normal join operation
                        if !acknowledgement.initializing {
                            normal_join = true; // don't break here because we want to establish a complete keeper view
                        }
                        statuses[idx] = true; // maintain the keeper statuses
                    }
                    // down
                    Err(_) => {
                        statuses[idx] = false; // maintain the keeper statuses
                    }
                }
                drop(statuses)
            }
            // break here because we have got enough information
            if normal_join {
                break;
            }
            current_time = Instant::now(); // reset current time
        }

        // update the range
        let _update_result = Self::update_ranges(
            keeper_addrs.clone(),
            this,
            http_back_addrs,
            end_positions,
            Arc::clone(&statuses),
            latest_monitoring_range_inclusive.clone(),
            predecessor_monitoring_range_inclusive,
        )
        .await;

        // Do first scan (if range is not None)
        let latest_monitoring_range_inclusive_lock = latest_monitoring_range_inclusive.read().await;
        let latest_range = latest_monitoring_range_inclusive_lock.clone();
        drop(latest_monitoring_range_inclusive_lock);
        if let Some(range_to_scan) = latest_range {
            let _ = Self::first_scan_for_initialization(
                live_backends_view_arc,
                storage_clients,
                range_to_scan,
            )
            .await?;
        }
        tokio::time::sleep(Duration::from_secs(4)).await; // sleep after the first scan

        if normal_join {
            // find the successor
            let statuses_lock = statuses.read().await;
            let statuses = statuses_lock.clone();
            drop(statuses_lock);
            let successor_index = Self::find_successor_index(statuses, this, keeper_num);

            // found a successor => get the acknowledged event
            if successor_index != this {
                let acknowledgement = Self::send_clock(
                    keeper_client_opts,
                    keeper_addrs,
                    keeper_clock,
                    successor_index,
                    true,
                    2,
                )
                .await; // step 2
                match acknowledgement {
                    // alive
                    Ok(acknowledgement) => {
                        if acknowledgement.event_type != "None" {
                            let mut event_type = BackendEventType::Join;
                            if acknowledgement.event_type == "Leave" {
                                event_type = BackendEventType::Leave;
                            }

                            let backend_event = BackendEvent {
                                event_type,
                                back_idx: acknowledgement.back_idx as usize,
                                timestamp: Instant::now(),
                            };

                            let mut event_acked_by_successor =
                                event_acked_by_successor.write().await;

                            *event_acked_by_successor = Some(backend_event);
                            drop(event_acked_by_successor);
                        }
                        // no need to store anything if the event is "None"
                    }
                    // Since this keeper just join, it's not possible that it's successor dies now.
                    Err(_) => (),
                }
            }
        }
        // finish initialization
        let mut initializing = initializing.write().await;
        *initializing = false;
        drop(initializing);
        Ok(true) // can send the ready signal
    }

    pub fn find_successor_index(statuses: Vec<bool>, this: usize, keeper_num: usize) -> usize {
        let mut successor_index = this;
        for idx in this + 1..keeper_num {
            if statuses[idx] {
                successor_index = idx;
                break;
            }
        }
        // hasn't find the successor yet
        if successor_index == this {
            for idx in 0..this {
                if statuses[idx] {
                    successor_index = idx;
                    break;
                }
            }
        }
        return successor_index;
    }

    // monitor the statuses of other keepers and update the backend ranges
    pub async fn monitor(
        keeper_addrs: Vec<String>,
        http_back_addrs: Vec<String>,
        this: usize,
        keeper_clock: Arc<RwLock<u64>>,
        latest_monitoring_range_inclusive: Arc<RwLock<Option<(usize, usize)>>>,
        predecessor_monitoring_range_inclusive: Arc<RwLock<Option<(usize, usize)>>>,
        end_positions: Arc<RwLock<Vec<u64>>>,
        keeper_client_opts: Arc<Mutex<Vec<Option<KeeperRpcClient<tonic::transport::Channel>>>>>,
        statuses: Arc<RwLock<Vec<bool>>>,
        predecessor_event_detected: Arc<RwLock<Option<BackendEvent>>>,
        clients_for_scanning: Vec<Arc<StorageClient>>, // all backends,
        log_entries: Arc<RwLock<Vec<LogEntry>>>, // store the keys of finsihed lists to help migration
    ) -> TribResult<bool> {
        let keeper_num = keeper_addrs.len();
        loop {
            // find the index of the predecessor
            let predecessor_monitoring_range_inclusive_lock =
                predecessor_monitoring_range_inclusive.read().await;
            let predecessor_monitoring_range = predecessor_monitoring_range_inclusive_lock.clone();
            drop(predecessor_monitoring_range_inclusive_lock);
            let mut predecessor_index = None;
            match predecessor_monitoring_range {
                None => (),
                Some(predecessor_range) => {
                    let predecessor_position = predecessor_range.1;
                    let end_positions = end_positions.read().await;
                    for idx in 0..end_positions.len() {
                        if predecessor_position == end_positions[idx] as usize {
                            predecessor_index = Some(idx);
                            break;
                        }
                    }
                    drop(end_positions);
                }
            }

            for idx in 0..keeper_num {
                // only contact other keepers
                if idx == this {
                    continue;
                }
                // check acknowledgement
                let acknowledgement = Self::send_clock(
                    Arc::clone(&keeper_client_opts),
                    keeper_addrs.clone(),
                    Arc::clone(&keeper_clock),
                    idx,
                    false,
                    0,
                )
                .await; // just a normal clock heartbeat
                let mut statuses = statuses.write().await;
                match acknowledgement {
                    // alive
                    Ok(acknowledgement) => {
                        // When a keeper is initializing, we don't update its status.
                        // When its successor acknowledge it, and it finishes initialization, we will update its status.
                        if !acknowledgement.initializing {
                            statuses[idx] = true; // maintain the keeper statuses
                        }
                    }
                    // down
                    Err(_) => {
                        statuses[idx] = false; // maintain the keeper statuses
                        match predecessor_index {
                            None => (),
                            Some(predecessor_index) => {
                                if predecessor_index == idx {
                                    // call the take over function

                                    let mut successor_keeper_client: Option<
                                        KeeperRpcClient<tonic::transport::Channel>,
                                    > = None;

                                    let found_index = Self::find_successor_index(
                                        statuses.clone(),
                                        this,
                                        keeper_addrs.len(),
                                    );
                                    if found_index != this {
                                        let successor_index = found_index;

                                        Self::connect(
                                            Arc::clone(&keeper_client_opts),
                                            keeper_addrs.clone(),
                                            successor_index,
                                        )
                                        .await?;
                                        let keeper_client_opts =
                                            Arc::clone(&keeper_client_opts).lock_owned().await;
                                        successor_keeper_client =
                                            match &keeper_client_opts[successor_index] {
                                                Some(keeper_client) => Some(keeper_client.clone()),
                                                None => None,
                                            };
                                    }

                                    Self::take_over_pred_event_handling_if_needed(
                                        predecessor_event_detected.clone(),
                                        clients_for_scanning.clone(),
                                        log_entries.clone(),
                                        successor_keeper_client.clone(),
                                        keeper_clock.clone(),
                                    )
                                    .await;
                                }
                            }
                        }
                    }
                }
                drop(statuses);
            }
            let _update_result = Self::update_ranges(
                keeper_addrs.clone(),
                this,
                http_back_addrs.clone(),
                Arc::clone(&end_positions),
                Arc::clone(&statuses),
                Arc::clone(&latest_monitoring_range_inclusive),
                Arc::clone(&predecessor_monitoring_range_inclusive),
            )
            .await; // update the range
            tokio::time::sleep(Duration::from_secs(1)).await; // sleep for 1 second
        }
    }

    async fn take_over_pred_event_handling_if_needed(
        predecessor_event_detected: Arc<RwLock<Option<BackendEvent>>>,
        clients_for_scanning: Vec<Arc<StorageClient>>, // all backend's clients
        log_entries: Arc<RwLock<Vec<LogEntry>>>,
        successor_keeper_client: Option<KeeperRpcClient<tonic::transport::Channel>>,
        keeper_clock: Arc<RwLock<u64>>,
    ) -> TribResult<()> {
        let pred_event_lock = predecessor_event_detected.write().await;
        let pred_event = pred_event_lock.clone();
        drop(pred_event_lock);

        // If no pred event or not a recent event, return
        let back_ev = match pred_event {
            None => return Ok(()),
            Some(back_ev) => {
                if Instant::now().saturating_duration_since(back_ev.timestamp)
                    >= Duration::from_secs(20)
                {
                    return Ok(());
                }
                back_ev
            }
        };

        // Clone clients since later moving into async for tokio spawn async execution.
        let clients_for_scanning_clones = clients_for_scanning.clone();

        // Scan range range
        let all_backends_range = (0, clients_for_scanning.len() - 1);
        let (all_live_back_indices, _) =
            Self::single_scan_and_sync(clients_for_scanning_clones, all_backends_range, 0).await?;

        let mut done_keys: HashSet<DoneEntry> = HashSet::new();

        let now = Instant::now();
        // Extract recent entries
        let mut logs_done_lock = log_entries.write().await;
        for log_entry in (*logs_done_lock).iter() {
            if now.saturating_duration_since(log_entry.timestamp) < Duration::from_secs(20) {
                done_keys.insert(DoneEntry {
                    key: log_entry.key.clone(),
                    key_type: log_entry.key_type.clone(),
                });
            }
        }
        // Reset to empty vec
        *logs_done_lock = vec![];

        drop(logs_done_lock);

        let keeper_clock_lock = keeper_clock.read().await;
        let last_keeper_clock = *keeper_clock_lock;
        drop(keeper_clock_lock);

        println!("\n[DEBUGGING] ----------Take over migration started!-----------\n");
        println!("event is: {:?}", &back_ev);
        println!("live_https is: {:?}", &all_live_back_indices);
        println!("done_keys is: {:?}", &done_keys);

        // TODO Call migration using storage_client_clones, all_live_back_indices, last_keeper_clock, successor_keeper_client, back_ev
        match migration_event(
            &back_ev,
            all_live_back_indices,
            clients_for_scanning.clone(),
            Some(done_keys),
            last_keeper_clock,
            successor_keeper_client,
        )
        .await
        {
            Ok(_) => (),
            Err(_) => return Err("Migration err".into()),
        }

        Ok(())
    }
}

#[async_trait]
impl keeper::keeper_rpc_server::KeeperRpc for KeeperServer {
    async fn send_clock(
        &self,
        request: tonic::Request<Clock>,
    ) -> Result<tonic::Response<Acknowledgement>, tonic::Status> {
        let received_request = request.into_inner();

        // store the timestamp from another keeper and use it to sync later
        let keeper_clock_lock = self.keeper_clock.read().await;
        let keeper_clock = keeper_clock_lock.clone();
        drop(keeper_clock_lock);

        if received_request.timestamp > keeper_clock {
            let mut keeper_clock = self.keeper_clock.write().await;
            *keeper_clock = cmp::max(*keeper_clock, received_request.timestamp);
            drop(keeper_clock);
        }

        // 1) just a normal clock heartbeat
        // 2) just checking if this keeper is initialziing (step 1 of initialization)
        if !received_request.initializing || received_request.step == 1 {
            let initializing_lock = self.initializing.read().await;
            let initializing = initializing_lock.clone();
            drop(initializing_lock);
            return Ok(Response::new(Acknowledgement {
                event_type: "None".to_string(),
                back_idx: 0,
                initializing,
            }));
        }

        // step 2: join after knowing other keepers are not initializing
        let guard = self.event_handling_mutex.lock();

        let event_detected_by_this_lock = self.event_detected_by_this.read().await;
        let event_detected_by_this = event_detected_by_this_lock.as_ref().unwrap().clone();
        drop(event_detected_by_this_lock);

        let current_time = Instant::now();
        let mut return_event = "None".to_string();
        let mut back_idx = 0;
        let detect_time = event_detected_by_this.timestamp;
        if current_time.duration_since(detect_time) < Duration::new(10, 0) {
            let mut ack_to_predecessor_time = self.ack_to_predecessor_time.write().await;
            *ack_to_predecessor_time = Some(Instant::now());
            drop(ack_to_predecessor_time);
            match event_detected_by_this.event_type {
                BackendEventType::None => {
                    return_event = "None".to_string();
                }
                BackendEventType::Join => {
                    return_event = "Join".to_string();
                    back_idx = event_detected_by_this.back_idx;
                }
                BackendEventType::Leave => {
                    return_event = "Leave".to_string();
                    back_idx = event_detected_by_this.back_idx;
                }
            }
        }
        let initializing = self.initializing.read().await;
        let return_initializing = initializing.clone();
        drop(initializing);

        // change the state of the predecessor
        let mut statuses = self.statuses.write().await;
        statuses[received_request.idx as usize] = true;
        drop(statuses);

        // update the range
        let _result = Self::update_ranges(
            self.keeper_addrs.clone(),
            self.this.clone(),
            self.http_back_addrs.clone(),
            Arc::clone(&self.end_positions),
            Arc::clone(&self.statuses),
            Arc::clone(&self.latest_monitoring_range_inclusive),
            Arc::clone(&self.predecessor_monitoring_range_inclusive),
        )
        .await;

        drop(guard);
        return Ok(Response::new(Acknowledgement {
            event_type: return_event,
            back_idx: back_idx as u64,
            initializing: return_initializing,
        }));
    }

    async fn send_key(
        &self,
        request: tonic::Request<Key>,
    ) -> Result<tonic::Response<Bool>, tonic::Status> {
        // record the log entry to avoid repetitive migration
        let received_key = request.into_inner();
        let mut log_entries = self.log_entries.write().await;
        log_entries.push(LogEntry {
            key: received_key.key,
            key_type: received_key.key_type,
            timestamp: Instant::now(),
        });

        // The log entry is received and pushed.
        return Ok(Response::new(Bool { value: true }));
    }
}

// When a keeper joins, it needs to know if it's at the starting phase.
// 1) If it finds a working keeper => normal join
// 2) else => starting phase<|MERGE_RESOLUTION|>--- conflicted
+++ resolved
@@ -1170,26 +1170,20 @@
         let end_positions = end_positions_lock.clone();
         drop(end_positions_lock);
 
-<<<<<<< HEAD
         println!(
             "[DEBUGGING] update_ranges: keeper {}'s end_positions are {:?}",
             this, end_positions
         );
 
-=======
->>>>>>> ee7cae6c
         let statuses_lock = statuses.read().await;
         let statuses = statuses_lock.clone();
         drop(statuses_lock);
 
-<<<<<<< HEAD
         println!(
             "[DEBUGGING] update_ranges: keeper {}'s statuses are {:?}",
             this, statuses
         );
 
-=======
->>>>>>> ee7cae6c
         // get end positions of alive keepers
         let mut alive_vector = Vec::<u64>::new();
         for idx in 0..keeper_addrs.len() {
